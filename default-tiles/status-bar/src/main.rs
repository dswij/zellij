mod first_line;
mod second_line;

use std::fmt::{Display, Error, Formatter};
use zellij_tile::prelude::*;

use first_line::{ctrl_keys, superkey};
use second_line::keybinds;

pub mod colors {
    use ansi_term::Colour::{self, Fixed};
    pub const WHITE: Colour = Fixed(255);
    pub const BLACK: Colour = Fixed(16);
    pub const GREEN: Colour = Fixed(154);
    pub const ORANGE: Colour = Fixed(166);
    pub const GRAY: Colour = Fixed(238);
    pub const BRIGHT_GRAY: Colour = Fixed(245);
    pub const RED: Colour = Fixed(88);
}

// for more of these, copy paste from: https://en.wikipedia.org/wiki/Box-drawing_character
static ARROW_SEPARATOR: &str = "";
static MORE_MSG: &str = " ... ";

#[derive(Default)]
struct State {
    mode_info: ModeInfo,
}

register_tile!(State);

#[derive(Default)]
pub struct LinePart {
    part: String,
    len: usize,
}

impl Display for LinePart {
    fn fmt(&self, f: &mut Formatter) -> Result<(), Error> {
        write!(f, "{}", self.part)
    }
}

impl ZellijTile for State {
    fn load(&mut self) {
        set_selectable(false);
        set_invisible_borders(true);
        set_max_height(2);
        subscribe(&[EventType::ModeUpdate]);
    }

    fn update(&mut self, event: Event) {
        if let Event::ModeUpdate(mode_info) = event {
            self.mode_info = mode_info;
        }
    }

<<<<<<< HEAD
    fn draw(&mut self, _rows: usize, cols: usize) {
        let help = get_help();
        let superkey = superkey(help.palette);
        let ctrl_keys = ctrl_keys(&help, cols - superkey.len);

        let first_line = format!("{}{}", superkey, ctrl_keys);
        let second_line = keybinds(&help, cols, help.palette);
=======
    fn render(&mut self, _rows: usize, cols: usize) {
        let superkey = superkey();
        let ctrl_keys = ctrl_keys(&self.mode_info, cols - superkey.len);

        let first_line = format!("{}{}", superkey, ctrl_keys);
        let second_line = keybinds(&self.mode_info, cols);
>>>>>>> d818661c

        // [48;5;238m is gray background, [0K is so that it fills the rest of the line
        // [48;5;16m is black background, [0K is so that it fills the rest of the line
        println!("{}\u{1b}[{};{};{}m\u{1b}[0K", first_line, help.palette.bg.0, help.palette.bg.1, help.palette.bg.2);
        println!("{}\u{1b}[{};{};{}m\u{1b}[0K", second_line, help.palette.bg.0, help.palette.bg.1, help.palette.bg.2);
    }
}<|MERGE_RESOLUTION|>--- conflicted
+++ resolved
@@ -55,26 +55,28 @@
         }
     }
 
-<<<<<<< HEAD
-    fn draw(&mut self, _rows: usize, cols: usize) {
-        let help = get_help();
-        let superkey = superkey(help.palette);
-        let ctrl_keys = ctrl_keys(&help, cols - superkey.len);
-
-        let first_line = format!("{}{}", superkey, ctrl_keys);
-        let second_line = keybinds(&help, cols, help.palette);
-=======
     fn render(&mut self, _rows: usize, cols: usize) {
-        let superkey = superkey();
+        let superkey = superkey(self.mode_info.palette);
         let ctrl_keys = ctrl_keys(&self.mode_info, cols - superkey.len);
 
         let first_line = format!("{}{}", superkey, ctrl_keys);
         let second_line = keybinds(&self.mode_info, cols);
->>>>>>> d818661c
 
         // [48;5;238m is gray background, [0K is so that it fills the rest of the line
         // [48;5;16m is black background, [0K is so that it fills the rest of the line
-        println!("{}\u{1b}[{};{};{}m\u{1b}[0K", first_line, help.palette.bg.0, help.palette.bg.1, help.palette.bg.2);
-        println!("{}\u{1b}[{};{};{}m\u{1b}[0K", second_line, help.palette.bg.0, help.palette.bg.1, help.palette.bg.2);
+        println!(
+            "{}\u{1b}[{};{};{}m\u{1b}[0K",
+            first_line,
+            self.mode_info.palette.bg.0,
+            self.mode_info.palette.bg.1,
+            self.mode_info.palette.bg.2
+        );
+        println!(
+            "{}\u{1b}[{};{};{}m\u{1b}[0K",
+            second_line,
+            self.mode_info.palette.bg.0,
+            self.mode_info.palette.bg.1,
+            self.mode_info.palette.bg.2
+        );
     }
 }