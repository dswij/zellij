--- conflicted
+++ resolved
@@ -1,18 +1,9 @@
 ---
-<<<<<<< HEAD
-direction: Horizontal
-parts:
-  - direction: Vertical
-    borderless: true
-    split_size:
-      Fixed: 1
-    run:
-      plugin: tab-bar
-=======
 template:
   direction: Horizontal
   parts:
     - direction: Vertical
+      borderless: true
       split_size:
         Fixed: 1
       run:
@@ -20,12 +11,12 @@
     - direction: Vertical
       body: true
     - direction: Vertical
+      borderless: true
       split_size:
         Fixed: 2
       run:
         plugin: status-bar
 tabs:
->>>>>>> 88b40638
   - direction: Vertical
     parts:
       - direction: Horizontal
@@ -33,14 +24,4 @@
           Percent: 20
         run:
           plugin: strider
-<<<<<<< HEAD
-      - direction: Horizontal
-  - direction: Vertical
-    borderless: true
-    split_size:
-      Fixed: 2
-    run:
-      plugin: status-bar
-=======
-      - direction: Horizontal
->>>>>>> 88b40638
+      - direction: Horizontal