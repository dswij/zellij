--- conflicted
+++ resolved
@@ -78,20 +78,15 @@
                             {
                                 should_break |= self.dispatch_action(action);
                             }
-<<<<<<< HEAD
                             if should_break {
                                 break 'input_loop;
-=======
+                            }
+                        }
                             termion::event::Event::Mouse(_)
                             | termion::event::Event::Unsupported(_) => {
                                 // Mouse and unsupported events aren't implemented yet,
                                 // use a NoOp untill then.
->>>>>>> d6a17f54
                             }
-                        }
-                        termion::event::Event::Mouse(_) | termion::event::Event::Unsupported(_) => {
-                            unimplemented!("Mouse and unsupported events aren't supported!");
-                        }
                     },
                     Err(err) => panic!("Encountered read error: {:?}", err),
                 }
