//! `Tab`s holds multiple panes. It tracks their coordinates (x/y) and size,
//! as well as how they should be resized

use zellij_utils::{position::Position, serde, zellij_tile};

#[cfg(not(feature = "parametric_resize_beta"))]
use crate::ui::pane_resizer::PaneResizer;
#[cfg(feature = "parametric_resize_beta")]
use crate::ui::pane_resizer_beta::PaneResizer;
use crate::{
    os_input_output::ServerOsApi,
    panes::{PaneId, PluginPane, TerminalPane},
    pty::{PtyInstruction, VteBytes},
    thread_bus::ThreadSenders,
    ui::boundaries::Boundaries,
    wasm_vm::PluginInstruction,
    ServerInstruction, SessionState,
};
use serde::{Deserialize, Serialize};
use std::os::unix::io::RawFd;
use std::sync::{mpsc::channel, Arc, RwLock};
use std::time::Instant;
use std::{
    cmp::Reverse,
    collections::{BTreeMap, HashSet},
};
<<<<<<< HEAD
use zellij_tile::data::{Event, InputMode, ModeInfo, Palette, PaletteColor};
=======
use zellij_tile::data::{Event, ModeInfo, Palette};
>>>>>>> 426cee72
use zellij_utils::{
    input::{
        layout::{Layout, Run},
        parse_keys,
    },
    pane_size::PositionAndSize,
};

const CURSOR_HEIGHT_WIDTH_RATIO: usize = 4; // this is not accurate and kind of a magic number, TODO: look into this

// MIN_TERMINAL_HEIGHT here must be larger than the height of any of the status bars
// this is a dirty hack until we implement fixed panes
const MIN_TERMINAL_HEIGHT: usize = 5;
const MIN_TERMINAL_WIDTH: usize = 5;

type BorderAndPaneIds = (usize, Vec<PaneId>);

fn split_vertically(rect: &PositionAndSize) -> (PositionAndSize, PositionAndSize) {
    let width_of_each_half = rect.cols / 2;
    let mut first_rect = *rect;
    let mut second_rect = *rect;
    if rect.cols % 2 == 0 {
        first_rect.cols = width_of_each_half;
    } else {
        first_rect.cols = width_of_each_half + 1;
    }
    second_rect.x = first_rect.x + first_rect.cols;
    second_rect.cols = width_of_each_half;
    (first_rect, second_rect)
}

fn split_horizontally(rect: &PositionAndSize) -> (PositionAndSize, PositionAndSize) {
    let height_of_each_half = rect.rows / 2;
    let mut first_rect = *rect;
    let mut second_rect = *rect;
    if rect.rows % 2 == 0 {
        first_rect.rows = height_of_each_half;
    } else {
        first_rect.rows = height_of_each_half + 1;
    }
    second_rect.y = first_rect.y + first_rect.rows;
    second_rect.rows = height_of_each_half;
    (first_rect, second_rect)
}

fn pane_content_offset(
    position_and_size: &PositionAndSize,
    viewport: &PositionAndSize,
) -> (usize, usize) {
    // (columns_offset, rows_offset)
    // if the pane is not on the bottom or right edge on the screen, we need to reserve one space
    // from its content to leave room for the boundary between it and the next pane (if it doesn't
    // draw its own frame)
    let columns_offset = if position_and_size.x + position_and_size.cols < viewport.cols {
        1
    } else {
        0
    };
    let rows_offset = if position_and_size.y + position_and_size.rows < viewport.rows {
        1
    } else {
        0
    };
    (columns_offset, rows_offset)
}

pub(crate) struct Tab {
    pub index: usize,
    pub position: usize,
    pub name: String,
    panes: BTreeMap<PaneId, Box<dyn Pane>>,
    panes_to_hide: HashSet<PaneId>,
    active_terminal: Option<PaneId>,
    max_panes: Option<usize>,
    viewport: PositionAndSize,     // includes all selectable panes
    display_area: PositionAndSize, // includes all panes (including eg. the status bar and tab bar in the default layout)
    fullscreen_is_active: bool,
    os_api: Box<dyn ServerOsApi>,
    pub senders: ThreadSenders,
    synchronize_is_active: bool,
    should_clear_display_before_rendering: bool,
    session_state: Arc<RwLock<SessionState>>,
    pub mode_info: ModeInfo,
    pub colors: Palette,
    draw_pane_frames: bool,
}

#[derive(Clone, Debug, Default, Serialize, Deserialize)]
#[serde(crate = "self::serde")]
pub(crate) struct TabData {
    /* subset of fields to publish to plugins */
    pub position: usize,
    pub name: String,
    pub active: bool,
    pub mode_info: ModeInfo,
    pub colors: Palette,
}

// FIXME: Use a struct that has a pane_type enum, to reduce all of the duplication
pub trait Pane {
    fn x(&self) -> usize;
    fn y(&self) -> usize;
    fn rows(&self) -> usize;
    fn columns(&self) -> usize;
    fn reset_size_and_position_override(&mut self);
    fn change_pos_and_size(&mut self, position_and_size: &PositionAndSize);
    fn override_size_and_position(&mut self, x: usize, y: usize, size: &PositionAndSize);
    fn handle_pty_bytes(&mut self, bytes: VteBytes);
    fn cursor_coordinates(&self) -> Option<(usize, usize)>;
    fn adjust_input_to_terminal(&self, input_bytes: Vec<u8>) -> Vec<u8>;
    fn position_and_size(&self) -> PositionAndSize;
    fn position_and_size_override(&self) -> Option<PositionAndSize>;
    fn should_render(&self) -> bool;
    fn set_should_render(&mut self, should_render: bool);
    fn set_should_render_boundaries(&mut self, _should_render: bool) {}
    fn selectable(&self) -> bool;
    fn set_selectable(&mut self, selectable: bool);
    fn set_invisible_borders(&mut self, invisible_borders: bool);
    fn set_fixed_height(&mut self, fixed_height: usize);
    fn set_fixed_width(&mut self, fixed_width: usize);
    fn render(&mut self) -> Option<String>;
    fn pid(&self) -> PaneId;
    fn reduce_height_down(&mut self, count: usize);
    fn increase_height_down(&mut self, count: usize);
    fn increase_height_up(&mut self, count: usize);
    fn reduce_height_up(&mut self, count: usize);
    fn increase_width_right(&mut self, count: usize);
    fn reduce_width_right(&mut self, count: usize);
    fn reduce_width_left(&mut self, count: usize);
    fn increase_width_left(&mut self, count: usize);
    fn push_down(&mut self, count: usize);
    fn push_right(&mut self, count: usize);
    fn pull_left(&mut self, count: usize);
    fn pull_up(&mut self, count: usize);
    fn scroll_up(&mut self, count: usize);
    fn scroll_down(&mut self, count: usize);
    fn clear_scroll(&mut self);
    fn active_at(&self) -> Instant;
    fn set_active_at(&mut self, instant: Instant);
    fn cursor_shape_csi(&self) -> String {
        "\u{1b}[0 q".to_string() // default to non blinking block
    }
    fn contains(&self, position: &Position) -> bool {
        match self.position_and_size_override() {
            Some(position_and_size) => position_and_size.contains(position),
            None => self.position_and_size().contains(position),
        }
    }
    fn start_selection(&mut self, _start: &Position) {}
    fn update_selection(&mut self, _position: &Position) {}
    fn end_selection(&mut self, _end: Option<&Position>) {}
    fn reset_selection(&mut self) {}
    fn get_selected_text(&self) -> Option<String> {
        None
    }

    fn right_boundary_x_coords(&self) -> usize {
        self.x() + self.columns()
    }
    fn bottom_boundary_y_coords(&self) -> usize {
        self.y() + self.rows()
    }
    fn is_directly_right_of(&self, other: &dyn Pane) -> bool {
        self.x() == other.x() + other.columns()
    }
    fn is_directly_left_of(&self, other: &dyn Pane) -> bool {
        self.x() + self.columns() == other.x()
    }
    fn is_directly_below(&self, other: &dyn Pane) -> bool {
        self.y() == other.y() + other.rows()
    }
    fn is_directly_above(&self, other: &dyn Pane) -> bool {
        self.y() + self.rows() == other.y()
    }
    fn horizontally_overlaps_with(&self, other: &dyn Pane) -> bool {
        (self.y() >= other.y() && self.y() < (other.y() + other.rows()))
            || ((self.y() + self.rows()) <= (other.y() + other.rows())
                && (self.y() + self.rows()) > other.y())
            || (self.y() <= other.y() && (self.y() + self.rows() >= (other.y() + other.rows())))
            || (other.y() <= self.y() && (other.y() + other.rows() >= (self.y() + self.rows())))
    }
    fn get_horizontal_overlap_with(&self, other: &dyn Pane) -> usize {
        std::cmp::min(self.y() + self.rows(), other.y() + other.rows())
            - std::cmp::max(self.y(), other.y())
    }
    fn vertically_overlaps_with(&self, other: &dyn Pane) -> bool {
        (self.x() >= other.x() && self.x() < (other.x() + other.columns()))
            || ((self.x() + self.columns()) <= (other.x() + other.columns())
                && (self.x() + self.columns()) > other.x())
            || (self.x() <= other.x()
                && (self.x() + self.columns() >= (other.x() + other.columns())))
            || (other.x() <= self.x()
                && (other.x() + other.columns() >= (self.x() + self.columns())))
    }
    fn get_vertical_overlap_with(&self, other: &dyn Pane) -> usize {
        std::cmp::min(self.x() + self.columns(), other.x() + other.columns())
            - std::cmp::max(self.x(), other.x())
    }
    fn can_increase_height_by(&self, increase_by: usize) -> bool {
        self.max_height()
            .map(|max_height| self.rows() + increase_by <= max_height)
            .unwrap_or(true)
    }
    fn can_increase_width_by(&self, increase_by: usize) -> bool {
        self.max_width()
            .map(|max_width| self.columns() + increase_by <= max_width)
            .unwrap_or(true)
    }
    fn can_reduce_height_by(&self, reduce_by: usize) -> bool {
        self.rows() > reduce_by && self.rows() - reduce_by >= self.min_height()
    }
    fn can_reduce_width_by(&self, reduce_by: usize) -> bool {
        self.columns() > reduce_by && self.columns() - reduce_by >= self.min_width()
    }
    fn min_width(&self) -> usize {
        MIN_TERMINAL_WIDTH
    }
    fn min_height(&self) -> usize {
        MIN_TERMINAL_HEIGHT
    }
    fn max_width(&self) -> Option<usize> {
        None
    }
    fn max_height(&self) -> Option<usize> {
        None
    }
    fn invisible_borders(&self) -> bool {
        false
    }
    fn drain_messages_to_pty(&mut self) -> Vec<Vec<u8>> {
        // TODO: this is only relevant to terminal panes
        // we should probably refactor away from this trait at some point
        vec![]
    }
    fn render_full_viewport(&mut self) {}
    fn relative_position(&self, position: &Position) -> Position {
        match self.position_and_size_override() {
            Some(position_and_size) => position.relative_to(&position_and_size),
            None => position.relative_to(&self.position_and_size()),
        }
    }
    fn get_content_rows(&self) -> usize {
        // content rows might differ from the pane's rows if the pane has a frame
        // in that case they would be 2 less
        self.rows()
    }
    fn get_content_columns(&self) -> usize {
        // content columns might differ from the pane's columns if the pane has a frame
        // in that case they would be 2 less
        self.columns()
    }
    fn set_boundary_color(&mut self, _color: Option<PaletteColor>) {}
    fn offset_content_columns(&mut self, _by: usize) {}
    fn offset_content_rows(&mut self, _by: usize) {}
    fn show_boundaries_frame(&mut self, _render_only_title: bool) {}
    fn remove_boundaries_frame(&mut self) {}
}

impl Tab {
    // FIXME: Still too many arguments for clippy to be happy...
    #[allow(clippy::too_many_arguments)]
    pub fn new(
        index: usize,
        position: usize,
        name: String,
        viewport: &PositionAndSize,
        os_api: Box<dyn ServerOsApi>,
        senders: ThreadSenders,
        max_panes: Option<usize>,
        pane_id: Option<PaneId>,
        mode_info: ModeInfo,
        colors: Palette,
        session_state: Arc<RwLock<SessionState>>,
        draw_pane_frames: bool,
    ) -> Self {
        let panes = if let Some(PaneId::Terminal(pid)) = pane_id {
            let pane_title_only = true;
            let mut new_terminal = TerminalPane::new(pid, *viewport, colors, 1);
            if draw_pane_frames {
                new_terminal.show_boundaries_frame(pane_title_only);
            }
            os_api.set_terminal_size_using_fd(
                new_terminal.pid,
                new_terminal.columns() as u16,
                new_terminal.rows() as u16,
            );
            let mut panes: BTreeMap<PaneId, Box<dyn Pane>> = BTreeMap::new();
            panes.insert(PaneId::Terminal(pid), Box::new(new_terminal));
            panes
        } else {
            BTreeMap::new()
        };

        let name = if name.is_empty() {
            format!("Tab #{}", position + 1)
        } else {
            name
        };

        Tab {
            index,
            position,
            panes,
            name,
            max_panes,
            panes_to_hide: HashSet::new(),
            active_terminal: pane_id,
            viewport: *viewport,
            display_area: *viewport,
            fullscreen_is_active: false,
            synchronize_is_active: false,
            os_api,
            senders,
            should_clear_display_before_rendering: false,
            mode_info,
            colors,
            session_state,
            draw_pane_frames,
        }
    }

<<<<<<< HEAD
    pub fn apply_layout(&mut self, layout: Layout, new_pids: Vec<RawFd>) {
        // TODO: this should be an attribute on Screen instead of viewport
=======
    pub fn apply_layout(&mut self, layout: Layout, new_pids: Vec<RawFd>, tab_index: usize) {
        // TODO: this should be an attribute on Screen instead of full_screen_ws
>>>>>>> 426cee72
        let free_space = PositionAndSize {
            x: 0,
            y: 0,
            rows: self.viewport.rows,
            cols: self.viewport.cols,
            ..Default::default()
        };
        self.panes_to_hide.clear();
        let positions_in_layout = layout.position_panes_in_space(&free_space);

        for (layout, position_and_size) in &positions_in_layout {
            // we need to do this first because it decides the size of the screen
            // which we use for other stuff in the main loop below (eg. which type of frames the
            // panes should have)
            if layout.borderless {
                self.offset_viewport(&position_and_size);
            }
        }

        let mut positions_and_size = positions_in_layout.iter();
        let total_borderless_panes = layout.total_borderless_panes();
        let total_panes_with_border = positions_in_layout
            .iter()
            .count()
            .saturating_sub(total_borderless_panes);
        for (pane_kind, terminal_pane) in self.panes.iter_mut() {
            // for now the layout only supports terminal panes
            if let PaneId::Terminal(pid) = pane_kind {
                match positions_and_size.next() {
                    Some((_, position_and_size)) => {
                        terminal_pane.reset_size_and_position_override();
                        terminal_pane.change_pos_and_size(position_and_size);
                        self.os_api.set_terminal_size_using_fd(
                            *pid,
                            position_and_size.cols as u16,
                            position_and_size.rows as u16,
                        );
                    }
                    None => {
                        // we filled the entire layout, no room for this pane
                        // TODO: handle active terminal
                        self.panes_to_hide.insert(PaneId::Terminal(*pid));
                    }
                }
            }
        }
        let mut new_pids = new_pids.iter();

        for (layout, position_and_size) in positions_and_size {
            // A plugin pane
            if let Some(Run::Plugin(Some(plugin))) = &layout.run {
                let (pid_tx, pid_rx) = channel();
                self.senders
                    .send_to_plugin(PluginInstruction::Load(pid_tx, plugin.clone(), tab_index))
                    .unwrap();
                let pid = pid_rx.recv().unwrap();
                let draw_pane_frames = self.draw_pane_frames && !layout.borderless;
                let pane_title_only = !layout.borderless && total_panes_with_border == 1;
                let title = String::from(plugin.as_path().as_os_str().to_string_lossy());
                let mut new_plugin = PluginPane::new(
                    pid,
                    *position_and_size,
                    self.senders.to_plugin.as_ref().unwrap().clone(),
                    title,
                );
                if draw_pane_frames && !layout.borderless {
                    new_plugin.show_boundaries_frame(pane_title_only);
                }
                self.panes.insert(PaneId::Plugin(pid), Box::new(new_plugin));
                // Send an initial mode update to the newly loaded plugin only!
                self.senders
                    .send_to_plugin(PluginInstruction::Update(
                        Some(pid),
                        Event::ModeUpdate(self.mode_info.clone()),
                    ))
                    .unwrap();
            } else {
                // there are still panes left to fill, use the pids we received in this method
                let pid = new_pids.next().unwrap(); // if this crashes it means we got less pids than there are panes in this layout
                let next_selectable_pane_position = self.get_next_selectable_pane_position();
                let pane_title_only =
                    next_selectable_pane_position == 1 && total_panes_with_border == 1;
                let draw_pane_frames = self.draw_pane_frames && !layout.borderless;
                let mut new_terminal = TerminalPane::new(
                    *pid,
                    *position_and_size,
                    self.colors,
                    next_selectable_pane_position,
                );
                if draw_pane_frames {
                    new_terminal.show_boundaries_frame(pane_title_only);
                } else {
                    let (pane_columns_offset, pane_rows_offset) =
                        pane_content_offset(&position_and_size, &self.viewport);
                    new_terminal.offset_content_columns(pane_columns_offset);
                    new_terminal.offset_content_rows(pane_rows_offset);
                }
                self.os_api.set_terminal_size_using_fd(
                    new_terminal.pid,
                    new_terminal.get_content_columns() as u16,
                    new_terminal.get_content_rows() as u16,
                );
                self.panes
                    .insert(PaneId::Terminal(*pid), Box::new(new_terminal));
            }
        }
        for unused_pid in new_pids {
            // this is a bit of a hack and happens because we don't have any central location that
            // can query the screen as to how many panes it needs to create a layout
            // fixing this will require a bit of an architecture change
            self.senders
                .send_to_pty(PtyInstruction::ClosePane(PaneId::Terminal(*unused_pid)))
                .unwrap();
        }
        self.active_terminal = self.panes.iter().map(|(id, _)| id.to_owned()).next();
        self.render();
    }
    pub fn new_pane(&mut self, pid: PaneId) {
        self.close_down_to_max_terminals();
        if self.fullscreen_is_active {
            self.toggle_active_pane_fullscreen();
        }
        if !self.has_panes() {
            if let PaneId::Terminal(term_pid) = pid {
                let next_selectable_pane_position = self.get_next_selectable_pane_position();
                let pane_title_only = next_selectable_pane_position == 1;
                let mut new_terminal = TerminalPane::new(
                    term_pid,
                    self.viewport,
                    self.colors,
                    next_selectable_pane_position,
                );
                if self.draw_pane_frames {
                    new_terminal.show_boundaries_frame(pane_title_only);
                }
                self.os_api.set_terminal_size_using_fd(
                    new_terminal.pid,
                    new_terminal.columns() as u16,
                    new_terminal.rows() as u16,
                );
                self.panes.insert(pid, Box::new(new_terminal));
                self.active_terminal = Some(pid);
            }
        } else {
            // TODO: check minimum size of active terminal

            let (_largest_terminal_size, terminal_id_to_split) = self.get_panes().fold(
                (0, None),
                |(current_largest_terminal_size, current_terminal_id_to_split),
                 id_and_terminal_to_check| {
                    let (id_of_terminal_to_check, terminal_to_check) = id_and_terminal_to_check;
                    let terminal_size = (terminal_to_check.rows() * CURSOR_HEIGHT_WIDTH_RATIO)
                        * terminal_to_check.columns();
                    let terminal_can_be_split = terminal_to_check.columns() >= MIN_TERMINAL_WIDTH
                        && terminal_to_check.rows() >= MIN_TERMINAL_HEIGHT
                        && ((terminal_to_check.columns() > terminal_to_check.min_width() * 2)
                            || (terminal_to_check.rows() > terminal_to_check.min_height() * 2));
                    if terminal_can_be_split && terminal_size > current_largest_terminal_size {
                        (terminal_size, Some(*id_of_terminal_to_check))
                    } else {
                        (current_largest_terminal_size, current_terminal_id_to_split)
                    }
                },
            );
            if terminal_id_to_split.is_none() {
                self.senders
                    .send_to_pty(PtyInstruction::ClosePane(pid)) // we can't open this pane, close the pty
                    .unwrap();
                return; // likely no terminal large enough to split
            }
            let terminal_id_to_split = terminal_id_to_split.unwrap();
            let next_selectable_pane_position = self.get_next_selectable_pane_position();
            let terminal_to_split = self.panes.get_mut(&terminal_id_to_split).unwrap();
            let terminal_ws = PositionAndSize {
                rows: terminal_to_split.rows(),
                cols: terminal_to_split.columns(),
                x: terminal_to_split.x(),
                y: terminal_to_split.y(),
                ..Default::default()
            };
            if terminal_to_split.rows() * CURSOR_HEIGHT_WIDTH_RATIO > terminal_to_split.columns()
                && terminal_to_split.rows() > terminal_to_split.min_height() * 2
            {
                if let PaneId::Terminal(term_pid) = pid {
                    let (top_winsize, bottom_winsize) = split_horizontally(&terminal_ws);
                    let pane_title_only = next_selectable_pane_position == 1;
                    let mut new_terminal = TerminalPane::new(
                        term_pid,
                        bottom_winsize,
                        self.colors,
                        next_selectable_pane_position,
                    );
                    if self.draw_pane_frames {
                        new_terminal.show_boundaries_frame(pane_title_only);
                    } else {
                        let (pane_columns_offset, pane_rows_offset) =
                            pane_content_offset(&bottom_winsize, &self.viewport);
                        new_terminal.offset_content_columns(pane_columns_offset);
                        new_terminal.offset_content_rows(pane_rows_offset);
                    }
                    self.os_api.set_terminal_size_using_fd(
                        new_terminal.pid,
                        new_terminal.get_content_columns() as u16,
                        new_terminal.get_content_rows() as u16,
                    );
                    if self.draw_pane_frames {
                        let only_title = false;
                        terminal_to_split.show_boundaries_frame(only_title);
                    } else {
                        let (pane_columns_offset, pane_rows_offset) =
                            pane_content_offset(&top_winsize, &self.viewport);
                        terminal_to_split.offset_content_columns(pane_columns_offset);
                        terminal_to_split.offset_content_rows(pane_rows_offset);
                    }
                    terminal_to_split.change_pos_and_size(&top_winsize);
                    let terminal_to_split_content_columns = terminal_to_split.get_content_columns();
                    let terminal_to_split_content_rows = terminal_to_split.get_content_rows();
                    self.panes.insert(pid, Box::new(new_terminal));
                    if let PaneId::Terminal(terminal_id_to_split) = terminal_id_to_split {
                        self.os_api.set_terminal_size_using_fd(
                            terminal_id_to_split,
                            terminal_to_split_content_columns as u16,
                            terminal_to_split_content_rows as u16,
                        );
                    }
                    self.active_terminal = Some(pid);
                }
            } else if terminal_to_split.columns() > terminal_to_split.min_width() * 2 {
                if let PaneId::Terminal(term_pid) = pid {
                    let (left_winsize, right_winsize) = split_vertically(&terminal_ws);
                    let pane_title_only = next_selectable_pane_position == 1;
                    let mut new_terminal = TerminalPane::new(
                        term_pid,
                        right_winsize,
                        self.colors,
                        next_selectable_pane_position,
                    );
                    if self.draw_pane_frames {
                        new_terminal.show_boundaries_frame(pane_title_only);
                    } else {
                        let (pane_columns_offset, pane_rows_offset) =
                            pane_content_offset(&right_winsize, &self.viewport);
                        new_terminal.offset_content_columns(pane_columns_offset);
                        new_terminal.offset_content_rows(pane_rows_offset);
                    }
                    self.os_api.set_terminal_size_using_fd(
                        new_terminal.pid,
                        new_terminal.get_content_columns() as u16,
                        new_terminal.get_content_rows() as u16,
                    );
                    if self.draw_pane_frames {
                        let only_title = false;
                        terminal_to_split.show_boundaries_frame(only_title);
                    } else {
                        let (pane_columns_offset, pane_rows_offset) =
                            pane_content_offset(&left_winsize, &self.viewport);
                        terminal_to_split.offset_content_columns(pane_columns_offset);
                        terminal_to_split.offset_content_rows(pane_rows_offset);
                    }
                    terminal_to_split.change_pos_and_size(&left_winsize);
                    let terminal_to_split_content_columns = terminal_to_split.get_content_columns();
                    let terminal_to_split_content_rows = terminal_to_split.get_content_rows();
                    self.panes.insert(pid, Box::new(new_terminal));
                    if let PaneId::Terminal(terminal_id_to_split) = terminal_id_to_split {
                        self.os_api.set_terminal_size_using_fd(
                            terminal_id_to_split,
                            terminal_to_split_content_columns as u16,
                            terminal_to_split_content_rows as u16,
                        );
                    }
                }
            }
            self.active_terminal = Some(pid);
            self.render();
        }
    }
    pub fn horizontal_split(&mut self, pid: PaneId) {
        self.close_down_to_max_terminals();
        if self.fullscreen_is_active {
            self.toggle_active_pane_fullscreen();
        }
        if !self.has_panes() {
            if let PaneId::Terminal(term_pid) = pid {
                let next_selectable_pane_position = self.get_next_selectable_pane_position();
                let pane_title_only = next_selectable_pane_position == 1;
                let mut new_terminal = TerminalPane::new(
                    term_pid,
                    self.viewport,
                    self.colors,
                    next_selectable_pane_position,
                );
                if self.draw_pane_frames {
                    new_terminal.show_boundaries_frame(pane_title_only);
                }
                self.os_api.set_terminal_size_using_fd(
                    new_terminal.pid,
                    new_terminal.get_content_columns() as u16,
                    new_terminal.get_content_rows() as u16,
                );
                self.panes.insert(pid, Box::new(new_terminal));
                self.active_terminal = Some(pid);
            }
        } else if let PaneId::Terminal(term_pid) = pid {
            let active_pane_id = &self.get_active_pane_id().unwrap();
            let active_pane = self.panes.get_mut(active_pane_id).unwrap();
            if active_pane.rows() < MIN_TERMINAL_HEIGHT * 2 {
                self.senders
                    .send_to_pty(PtyInstruction::ClosePane(pid)) // we can't open this pane, close the pty
                    .unwrap();
                return;
            }
            let terminal_ws = PositionAndSize {
                x: active_pane.x(),
                y: active_pane.y(),
                rows: active_pane.rows(),
                cols: active_pane.columns(),
                ..Default::default()
            };
            let (top_winsize, bottom_winsize) = split_horizontally(&terminal_ws);

            if self.draw_pane_frames {
                let only_title = false;
                active_pane.show_boundaries_frame(only_title);
            } else {
                let (pane_columns_offset, pane_rows_offset) =
                    pane_content_offset(&top_winsize, &self.viewport);
                active_pane.offset_content_columns(pane_columns_offset);
                active_pane.offset_content_rows(pane_rows_offset);
            }
            active_pane.change_pos_and_size(&top_winsize);

            let active_pane_content_columns = active_pane.get_content_columns();
            let active_pane_content_rows = active_pane.get_content_rows();

            let next_selectable_pane_position = self.get_next_selectable_pane_position();
            let pane_title_only = next_selectable_pane_position == 1;
            let mut new_terminal = TerminalPane::new(
                term_pid,
                bottom_winsize,
                self.colors,
                next_selectable_pane_position,
            );
            if self.draw_pane_frames {
                new_terminal.show_boundaries_frame(pane_title_only);
            } else {
                let (pane_columns_offset, pane_rows_offset) =
                    pane_content_offset(&bottom_winsize, &self.viewport);
                new_terminal.offset_content_columns(pane_columns_offset);
                new_terminal.offset_content_rows(pane_rows_offset);
            }
            self.os_api.set_terminal_size_using_fd(
                new_terminal.pid,
                new_terminal.get_content_columns() as u16,
                new_terminal.get_content_rows() as u16,
            );
            self.panes.insert(pid, Box::new(new_terminal));

            if let PaneId::Terminal(active_terminal_pid) = active_pane_id {
                self.os_api.set_terminal_size_using_fd(
                    *active_terminal_pid,
                    active_pane_content_columns as u16,
                    active_pane_content_rows as u16,
                );
            }

            self.active_terminal = Some(pid);
            self.render();
        }
    }
    pub fn vertical_split(&mut self, pid: PaneId) {
        self.close_down_to_max_terminals();
        if self.fullscreen_is_active {
            self.toggle_active_pane_fullscreen();
        }
        if !self.has_panes() {
            if let PaneId::Terminal(term_pid) = pid {
                let next_selectable_pane_position = self.get_next_selectable_pane_position();
                let pane_title_only = next_selectable_pane_position == 1;
                let mut new_terminal = TerminalPane::new(
                    term_pid,
                    self.viewport,
                    self.colors,
                    next_selectable_pane_position,
                );
                if self.draw_pane_frames {
                    new_terminal.show_boundaries_frame(pane_title_only);
                }
                self.os_api.set_terminal_size_using_fd(
                    new_terminal.pid,
                    new_terminal.get_content_columns() as u16,
                    new_terminal.get_content_rows() as u16,
                );
                self.panes.insert(pid, Box::new(new_terminal));
                self.active_terminal = Some(pid);
            }
        } else if let PaneId::Terminal(term_pid) = pid {
            // TODO: check minimum size of active terminal
            let active_pane_id = &self.get_active_pane_id().unwrap();
            let active_pane = self.panes.get_mut(active_pane_id).unwrap();
            if active_pane.columns() < MIN_TERMINAL_WIDTH * 2 {
                self.senders
                    .send_to_pty(PtyInstruction::ClosePane(pid)) // we can't open this pane, close the pty
                    .unwrap();
                return;
            }
            let terminal_ws = PositionAndSize {
                x: active_pane.x(),
                y: active_pane.y(),
                rows: active_pane.rows(),
                cols: active_pane.columns(),
                ..Default::default()
            };
            let (left_winsize, right_winsize) = split_vertically(&terminal_ws);

            if self.draw_pane_frames {
                let only_title = false;
                active_pane.show_boundaries_frame(only_title);
            } else {
                let (pane_columns_offset, pane_rows_offset) =
                    pane_content_offset(&left_winsize, &self.viewport);
                active_pane.offset_content_columns(pane_columns_offset);
                active_pane.offset_content_rows(pane_rows_offset);
            }
            active_pane.change_pos_and_size(&left_winsize);

            let active_pane_content_columns = active_pane.get_content_columns();
            let active_pane_content_rows = active_pane.get_content_rows();

            let next_selectable_pane_position = self.get_next_selectable_pane_position();
            let pane_title_only = next_selectable_pane_position == 1;
            let mut new_terminal = TerminalPane::new(
                term_pid,
                right_winsize,
                self.colors,
                next_selectable_pane_position,
            );
            if self.draw_pane_frames {
                new_terminal.show_boundaries_frame(pane_title_only);
            } else {
                let (pane_columns_offset, pane_rows_offset) =
                    pane_content_offset(&right_winsize, &self.viewport);
                new_terminal.offset_content_columns(pane_columns_offset);
                new_terminal.offset_content_rows(pane_rows_offset);
            }
            self.os_api.set_terminal_size_using_fd(
                new_terminal.pid,
                new_terminal.get_content_columns() as u16,
                new_terminal.get_content_rows() as u16,
            );
            self.panes.insert(pid, Box::new(new_terminal));

            if let PaneId::Terminal(active_terminal_pid) = active_pane_id {
                self.os_api.set_terminal_size_using_fd(
                    *active_terminal_pid,
                    active_pane_content_columns as u16,
                    active_pane_content_rows as u16,
                );
            }

            self.active_terminal = Some(pid);
            self.render();
        }
    }
    pub fn get_active_pane(&self) -> Option<&dyn Pane> {
        // FIXME: Could use Option::map() here
        match self.get_active_pane_id() {
            Some(active_pane) => self.panes.get(&active_pane).map(Box::as_ref),
            None => None,
        }
    }
    fn get_active_pane_id(&self) -> Option<PaneId> {
        self.active_terminal
    }
    fn get_active_terminal_id(&self) -> Option<RawFd> {
        // FIXME: Is there a better way to do this?
        if let Some(PaneId::Terminal(pid)) = self.active_terminal {
            Some(pid)
        } else {
            None
        }
    }
    pub fn has_terminal_pid(&self, pid: RawFd) -> bool {
        self.panes.contains_key(&PaneId::Terminal(pid))
    }
    pub fn handle_pty_bytes(&mut self, pid: RawFd, bytes: VteBytes) {
        // if we don't have the terminal in self.terminals it's probably because
        // of a race condition where the terminal was created in pty but has not
        // yet been created in Screen. These events are currently not buffered, so
        // if you're debugging seemingly randomly missing stdout data, this is
        // the reason
        if let Some(terminal_output) = self.panes.get_mut(&PaneId::Terminal(pid)) {
            terminal_output.handle_pty_bytes(bytes);
            let messages_to_pty = terminal_output.drain_messages_to_pty();
            for message in messages_to_pty {
                self.write_to_pane_id(message, PaneId::Terminal(pid));
            }
            // self.render();
        }
    }
    pub fn write_to_terminals_on_current_tab(&mut self, input_bytes: Vec<u8>) {
        let pane_ids = self.get_pane_ids();
        pane_ids.iter().for_each(|&pane_id| {
            self.write_to_pane_id(input_bytes.clone(), pane_id);
        });
    }
    pub fn write_to_active_terminal(&mut self, input_bytes: Vec<u8>) {
        self.write_to_pane_id(input_bytes, self.get_active_pane_id().unwrap());
    }
    pub fn write_to_pane_id(&mut self, input_bytes: Vec<u8>, pane_id: PaneId) {
        match pane_id {
            PaneId::Terminal(active_terminal_id) => {
                let active_terminal = self.panes.get(&pane_id).unwrap();
                let adjusted_input = active_terminal.adjust_input_to_terminal(input_bytes);
                self.os_api
                    .write_to_tty_stdin(active_terminal_id, &adjusted_input)
                    .expect("failed to write to terminal");
                self.os_api
                    .tcdrain(active_terminal_id)
                    .expect("failed to drain terminal");
            }
            PaneId::Plugin(pid) => {
                for key in parse_keys(&input_bytes) {
                    self.senders
                        .send_to_plugin(PluginInstruction::Update(Some(pid), Event::KeyPress(key)))
                        .unwrap()
                }
            }
        }
    }
    pub fn get_active_terminal_cursor_position(&self) -> Option<(usize, usize)> {
        // (x, y)
        let active_terminal = &self.get_active_pane()?;
        active_terminal
            .cursor_coordinates()
            .map(|(x_in_terminal, y_in_terminal)| {
                let x = active_terminal.x() + x_in_terminal;
                let y = active_terminal.y() + y_in_terminal;
                (x, y)
            })
    }
    pub fn toggle_active_pane_fullscreen(&mut self) {
        if let Some(active_pane_id) = self.get_active_pane_id() {
            if self.fullscreen_is_active {
                for terminal_id in self.panes_to_hide.iter() {
                    let pane = self.panes.get_mut(terminal_id).unwrap();
                    pane.set_should_render(true);
                    pane.set_should_render_boundaries(true);
                }
                self.panes_to_hide.clear();
                let selectable_pane_count = self.get_selectable_pane_count();
                let active_terminal = self.panes.get_mut(&active_pane_id).unwrap();
                if selectable_pane_count > 1 && self.draw_pane_frames {
                    let only_title = false;
                    active_terminal.show_boundaries_frame(only_title);
                }
                if !self.draw_pane_frames {
                    let (pane_columns_offset, pane_rows_offset) =
                        pane_content_offset(&active_terminal.position_and_size(), &self.viewport);
                    active_terminal.offset_content_columns(pane_columns_offset);
                    active_terminal.offset_content_rows(pane_rows_offset);
                }
                active_terminal.reset_size_and_position_override();
            } else {
                let panes = self.get_panes();
                let pane_ids_to_hide = panes.filter_map(|(&id, _pane)| {
                    if id != active_pane_id && self.is_inside_viewport(&id) {
                        Some(id)
                    } else {
                        None
                    }
                });
                self.panes_to_hide = pane_ids_to_hide.collect();
                if self.panes_to_hide.is_empty() {
                    // nothing to do, pane is already as fullscreen as it can be, let's bail
                    return;
                } else {
                    let active_terminal = self.panes.get_mut(&active_pane_id).unwrap();
                    if self.draw_pane_frames {
                        // full screen panes don't need their full frame
                        let only_title = true;
                        active_terminal.show_boundaries_frame(only_title);
                    } else {
                        active_terminal.offset_content_rows(0);
                        active_terminal.offset_content_columns(0);
                    }
                    active_terminal.override_size_and_position(
                        self.viewport.x,
                        self.viewport.y,
                        &self.viewport,
                    );
                }
            }
            let active_terminal = self.panes.get(&active_pane_id).unwrap();
            if let PaneId::Terminal(active_pid) = active_pane_id {
                self.os_api.set_terminal_size_using_fd(
                    active_pid,
                    active_terminal.get_content_columns() as u16,
                    active_terminal.get_content_rows() as u16,
                );
            }
            self.set_force_render();
            self.render();
            self.toggle_fullscreen_is_active();
        }
    }
    pub fn toggle_fullscreen_is_active(&mut self) {
        self.fullscreen_is_active = !self.fullscreen_is_active;
    }
    pub fn set_force_render(&mut self) {
        for pane in self.panes.values_mut() {
            pane.set_should_render(true);
            pane.render_full_viewport();
        }
    }
    pub fn is_sync_panes_active(&self) -> bool {
        self.synchronize_is_active
    }
    pub fn toggle_sync_panes_is_active(&mut self) {
        self.synchronize_is_active = !self.synchronize_is_active;
    }
    pub fn mark_active_pane_for_rerender(&mut self) {
        &self
            .active_terminal
            .and_then(|active_terminal_id| self.panes.get_mut(&active_terminal_id))
            .map(|active_terminal| active_terminal.set_should_render(true));
    }
    pub fn set_pane_frames(&mut self, draw_pane_frames: bool) {
        self.draw_pane_frames = draw_pane_frames;
        let selectable_pane_count = self.panes.iter().filter(|(_, p)| p.selectable()).count();
        for (pane_id, pane) in self.panes.iter_mut() {
            if draw_pane_frames {
                let should_render_only_title = (selectable_pane_count == 1
                    && self.active_terminal == Some(*pane_id))
                    || (self.fullscreen_is_active && self.active_terminal == Some(*pane_id));
                pane.offset_content_rows(0);
                pane.offset_content_columns(0);
                pane.show_boundaries_frame(should_render_only_title);
                if let PaneId::Terminal(pid) = pane_id {
                    self.os_api.set_terminal_size_using_fd(
                        *pid,
                        pane.get_content_columns() as u16,
                        pane.get_content_rows() as u16,
                    );
                }
            } else {
                let position_and_size = pane
                    .position_and_size_override()
                    .unwrap_or(pane.position_and_size());
                pane.remove_boundaries_frame();

                let (pane_columns_offset, pane_rows_offset) =
                    pane_content_offset(&position_and_size, &self.viewport);
                pane.offset_content_columns(pane_columns_offset);
                pane.offset_content_rows(pane_rows_offset);
                if let PaneId::Terminal(pid) = pane_id {
                    self.os_api.set_terminal_size_using_fd(
                        *pid,
                        pane.get_content_columns() as u16,
                        pane.get_content_rows() as u16,
                    );
                }
            }
        }
    }
    pub fn render(&mut self) {
        if self.active_terminal.is_none()
            || *self.session_state.read().unwrap() != SessionState::Attached
        {
            // we might not have an active terminal if we closed the last pane
            // in that case, we should not render as the app is exiting
            // or if this session is not attached to a client, we do not have to render
            return;
        }
        let mut output = String::new();
        let mut boundaries = Boundaries::new(&self.viewport);
        let hide_cursor = "\u{1b}[?25l";
        output.push_str(hide_cursor);
        if self.should_clear_display_before_rendering {
            let clear_display = "\u{1b}[2J";
            output.push_str(clear_display);
            self.should_clear_display_before_rendering = false;
        }
        for (_kind, pane) in self.panes.iter_mut() {
            if !self.panes_to_hide.contains(&pane.pid()) {
                match self.active_terminal.unwrap() == pane.pid() {
                    true => {
                        pane.set_active_at(Instant::now());
                        match self.mode_info.mode {
                            InputMode::Normal | InputMode::Locked => {
                                pane.set_boundary_color(Some(self.colors.green));
                            }
                            _ => {
                                pane.set_boundary_color(Some(self.colors.orange));
                            }
                        }
                        if !self.draw_pane_frames {
                            boundaries.add_rect(
                                pane.as_ref(),
                                self.mode_info.mode,
                                Some(self.colors),
                            )
                        }
                    }
                    false => {
                        pane.set_boundary_color(None);
                        if !pane.invisible_borders() && !self.draw_pane_frames {
                            boundaries.add_rect(pane.as_ref(), self.mode_info.mode, None);
                        }
                    }
                }
                if let Some(vte_output) = pane.render() {
                    // FIXME: Use Termion for cursor and style clearing?
                    output.push_str(&format!(
                        "\u{1b}[{};{}H\u{1b}[m{}",
                        pane.y() + 1,
                        pane.x() + 1,
                        vte_output
                    ));
                }
            }
        }

        if !self.draw_pane_frames {
            output.push_str(&boundaries.vte_output());
        }

        match self.get_active_terminal_cursor_position() {
            Some((cursor_position_x, cursor_position_y)) => {
                let show_cursor = "\u{1b}[?25h";
                let change_cursor_shape = self.get_active_pane().unwrap().cursor_shape_csi();
                let goto_cursor_position = &format!(
                    "\u{1b}[{};{}H\u{1b}[m{}",
                    cursor_position_y + 1,
                    cursor_position_x + 1,
                    change_cursor_shape
                ); // goto row/col
                output.push_str(show_cursor);
                output.push_str(goto_cursor_position);
            }
            None => {
                let hide_cursor = "\u{1b}[?25l";
                output.push_str(hide_cursor);
            }
        }

        self.senders
            .send_to_server(ServerInstruction::Render(Some(output)))
            .unwrap();
    }
    fn get_panes(&self) -> impl Iterator<Item = (&PaneId, &Box<dyn Pane>)> {
        self.panes.iter()
    }
    // FIXME: This is some shameful duplication...
    fn get_selectable_panes(&self) -> impl Iterator<Item = (&PaneId, &Box<dyn Pane>)> {
        self.panes.iter().filter(|(_, p)| p.selectable())
    }
    fn get_selectable_pane_count(&self) -> usize {
        self.get_selectable_panes().count()
    }
    fn get_next_selectable_pane_position(&self) -> usize {
        self.panes
            .iter()
            .filter(|(k, _)| match k {
                PaneId::Plugin(_) => false,
                PaneId::Terminal(_) => true,
            })
            .count()
            + 1
    }
    fn is_the_only_selectable_pane(&self, pane_id: &PaneId) -> bool {
        let selectable_panes = self.get_selectable_panes();
        if selectable_panes.count() == 1 {
            let pane = self.panes.get(pane_id);
            pane.map(|pane| pane.selectable()).unwrap_or(false)
        } else {
            false
        }
    }
    fn has_panes(&self) -> bool {
        let mut all_terminals = self.get_panes();
        all_terminals.next().is_some()
    }
    fn has_selectable_panes(&self) -> bool {
        let mut all_terminals = self.get_selectable_panes();
        all_terminals.next().is_some()
    }
    fn next_active_pane(&self, panes: &Vec<PaneId>) -> Option<PaneId> {
        panes
            .into_iter()
            .rev()
            .find(|pid| self.panes.get(pid).unwrap().selectable())
            .copied()
    }
    fn pane_ids_directly_left_of(&self, id: &PaneId) -> Option<Vec<PaneId>> {
        let mut ids = vec![];
        let terminal_to_check = self.panes.get(id).unwrap();
        if terminal_to_check.x() == 0 {
            return None;
        }
        for (&pid, terminal) in self.get_panes() {
            if terminal.x() + terminal.columns() == terminal_to_check.x() {
                ids.push(pid);
            }
        }
        if ids.is_empty() {
            None
        } else {
            Some(ids)
        }
    }
    fn pane_ids_directly_right_of(&self, id: &PaneId) -> Option<Vec<PaneId>> {
        let mut ids = vec![];
        let terminal_to_check = self.panes.get(id).unwrap();
        for (&pid, terminal) in self.get_panes() {
            if terminal.x() == terminal_to_check.x() + terminal_to_check.columns() {
                ids.push(pid);
            }
        }
        if ids.is_empty() {
            None
        } else {
            Some(ids)
        }
    }
    fn pane_ids_directly_below(&self, id: &PaneId) -> Option<Vec<PaneId>> {
        let mut ids = vec![];
        let terminal_to_check = self.panes.get(id).unwrap();
        for (&pid, terminal) in self.get_panes() {
            if terminal.y() == terminal_to_check.y() + terminal_to_check.rows() {
                ids.push(pid);
            }
        }
        if ids.is_empty() {
            None
        } else {
            Some(ids)
        }
    }
    fn pane_ids_directly_above(&self, id: &PaneId) -> Option<Vec<PaneId>> {
        let mut ids = vec![];
        let terminal_to_check = self.panes.get(id).unwrap();
        for (&pid, terminal) in self.get_panes() {
            if terminal.y() + terminal.rows() == terminal_to_check.y() {
                ids.push(pid);
            }
        }
        if ids.is_empty() {
            None
        } else {
            Some(ids)
        }
    }
    fn panes_top_aligned_with_pane(&self, pane: &dyn Pane) -> Vec<&dyn Pane> {
        self.panes
            .keys()
            .map(|t_id| self.panes.get(t_id).unwrap().as_ref())
            .filter(|terminal| terminal.pid() != pane.pid() && terminal.y() == pane.y())
            .collect()
    }
    fn panes_bottom_aligned_with_pane(&self, pane: &dyn Pane) -> Vec<&dyn Pane> {
        self.panes
            .keys()
            .map(|t_id| self.panes.get(t_id).unwrap().as_ref())
            .filter(|terminal| {
                terminal.pid() != pane.pid()
                    && terminal.y() + terminal.rows() == pane.y() + pane.rows()
            })
            .collect()
    }
    fn panes_right_aligned_with_pane(&self, pane: &dyn Pane) -> Vec<&dyn Pane> {
        self.panes
            .keys()
            .map(|t_id| self.panes.get(t_id).unwrap().as_ref())
            .filter(|terminal| {
                terminal.pid() != pane.pid()
                    && terminal.x() + terminal.columns() == pane.x() + pane.columns()
            })
            .collect()
    }
    fn panes_left_aligned_with_pane(&self, pane: &dyn Pane) -> Vec<&dyn Pane> {
        self.panes
            .keys()
            .map(|t_id| self.panes.get(t_id).unwrap().as_ref())
            .filter(|terminal| terminal.pid() != pane.pid() && terminal.x() == pane.x())
            .collect()
    }
    fn right_aligned_contiguous_panes_above(
        &self,
        id: &PaneId,
        terminal_borders_to_the_right: &HashSet<usize>,
    ) -> BorderAndPaneIds {
        let mut terminals = vec![];
        let terminal_to_check = self
            .panes
            .get(id)
            .expect("terminal id does not exist")
            .as_ref();
        let mut right_aligned_terminals = self.panes_right_aligned_with_pane(terminal_to_check);
        // terminals that are next to each other up to current
        right_aligned_terminals.sort_by_key(|a| Reverse(a.y()));
        for terminal in right_aligned_terminals {
            let terminal_to_check = terminals.last().unwrap_or(&terminal_to_check);
            if terminal.y() + terminal.rows() == terminal_to_check.y() {
                terminals.push(terminal);
            }
        }
        // top-most border aligned with a pane border to the right
        let mut top_resize_border = 0;
        for terminal in &terminals {
            let bottom_terminal_boundary = terminal.y() + terminal.rows();
            if terminal_borders_to_the_right
                .get(&bottom_terminal_boundary)
                .is_some()
                && top_resize_border < bottom_terminal_boundary
            {
                top_resize_border = bottom_terminal_boundary;
            }
        }
        terminals.retain(|terminal| terminal.y() >= top_resize_border);
        // if there are no adjacent panes to resize, we use the border of the main pane we're
        // resizing
        let top_resize_border = if terminals.is_empty() {
            terminal_to_check.y()
        } else {
            top_resize_border
        };
        let terminal_ids: Vec<PaneId> = terminals.iter().map(|t| t.pid()).collect();
        (top_resize_border, terminal_ids)
    }
    fn right_aligned_contiguous_panes_below(
        &self,
        id: &PaneId,
        terminal_borders_to_the_right: &HashSet<usize>,
    ) -> BorderAndPaneIds {
        let mut terminals = vec![];
        let terminal_to_check = self
            .panes
            .get(id)
            .expect("terminal id does not exist")
            .as_ref();
        let mut right_aligned_terminals = self.panes_right_aligned_with_pane(terminal_to_check);
        // terminals that are next to each other up to current
        right_aligned_terminals.sort_by_key(|a| a.y());
        for terminal in right_aligned_terminals {
            let terminal_to_check = terminals.last().unwrap_or(&terminal_to_check);
            if terminal.y() == terminal_to_check.y() + terminal_to_check.rows() {
                terminals.push(terminal);
            }
        }
        // bottom-most border aligned with a pane border to the right
        let mut bottom_resize_border = self.viewport.y + self.viewport.rows;
        for terminal in &terminals {
            let top_terminal_boundary = terminal.y();
            if terminal_borders_to_the_right
                .get(&(top_terminal_boundary))
                .is_some()
                && top_terminal_boundary < bottom_resize_border
            {
                bottom_resize_border = top_terminal_boundary;
            }
        }
        terminals.retain(|terminal| terminal.y() + terminal.rows() <= bottom_resize_border);
        // if there are no adjacent panes to resize, we use the border of the main pane we're
        // resizing
        let bottom_resize_border = if terminals.is_empty() {
            terminal_to_check.y() + terminal_to_check.rows()
        } else {
            bottom_resize_border
        };
        let terminal_ids: Vec<PaneId> = terminals.iter().map(|t| t.pid()).collect();
        (bottom_resize_border, terminal_ids)
    }
    fn left_aligned_contiguous_panes_above(
        &self,
        id: &PaneId,
        terminal_borders_to_the_left: &HashSet<usize>,
    ) -> BorderAndPaneIds {
        let mut terminals = vec![];
        let terminal_to_check = self
            .panes
            .get(id)
            .expect("terminal id does not exist")
            .as_ref();
        let mut left_aligned_terminals = self.panes_left_aligned_with_pane(terminal_to_check);
        // terminals that are next to each other up to current
        left_aligned_terminals.sort_by_key(|a| Reverse(a.y()));
        for terminal in left_aligned_terminals {
            let terminal_to_check = terminals.last().unwrap_or(&terminal_to_check);
            if terminal.y() + terminal.rows() == terminal_to_check.y() {
                terminals.push(terminal);
            }
        }
        // top-most border aligned with a pane border to the right
        let mut top_resize_border = 0;
        for terminal in &terminals {
            let bottom_terminal_boundary = terminal.y() + terminal.rows();
            if terminal_borders_to_the_left
                .get(&bottom_terminal_boundary)
                .is_some()
                && top_resize_border < bottom_terminal_boundary
            {
                top_resize_border = bottom_terminal_boundary;
            }
        }
        terminals.retain(|terminal| terminal.y() >= top_resize_border);
        // if there are no adjacent panes to resize, we use the border of the main pane we're
        // resizing
        let top_resize_border = if terminals.is_empty() {
            terminal_to_check.y()
        } else {
            top_resize_border
        };
        let terminal_ids: Vec<PaneId> = terminals.iter().map(|t| t.pid()).collect();
        (top_resize_border, terminal_ids)
    }
    fn left_aligned_contiguous_panes_below(
        &self,
        id: &PaneId,
        terminal_borders_to_the_left: &HashSet<usize>,
    ) -> BorderAndPaneIds {
        let mut terminals = vec![];
        let terminal_to_check = self
            .panes
            .get(id)
            .expect("terminal id does not exist")
            .as_ref();
        let mut left_aligned_terminals = self.panes_left_aligned_with_pane(terminal_to_check);
        // terminals that are next to each other up to current
        left_aligned_terminals.sort_by_key(|a| a.y());
        for terminal in left_aligned_terminals {
            let terminal_to_check = terminals.last().unwrap_or(&terminal_to_check);
            if terminal.y() == terminal_to_check.y() + terminal_to_check.rows() {
                terminals.push(terminal);
            }
        }
        // bottom-most border aligned with a pane border to the left
        let mut bottom_resize_border = self.viewport.y + self.viewport.rows;
        for terminal in &terminals {
            let top_terminal_boundary = terminal.y();
            if terminal_borders_to_the_left
                .get(&(top_terminal_boundary))
                .is_some()
                && top_terminal_boundary < bottom_resize_border
            {
                bottom_resize_border = top_terminal_boundary;
            }
        }
        terminals.retain(|terminal| {
            // terminal.y() + terminal.rows() < bottom_resize_border
            terminal.y() + terminal.rows() <= bottom_resize_border
        });
        // if there are no adjacent panes to resize, we use the border of the main pane we're
        // resizing
        let bottom_resize_border = if terminals.is_empty() {
            terminal_to_check.y() + terminal_to_check.rows()
        } else {
            bottom_resize_border
        };
        let terminal_ids: Vec<PaneId> = terminals.iter().map(|t| t.pid()).collect();
        (bottom_resize_border, terminal_ids)
    }
    fn top_aligned_contiguous_panes_to_the_left(
        &self,
        id: &PaneId,
        terminal_borders_above: &HashSet<usize>,
    ) -> BorderAndPaneIds {
        let mut terminals = vec![];
        let terminal_to_check = self
            .panes
            .get(id)
            .expect("terminal id does not exist")
            .as_ref();
        let mut top_aligned_terminals = self.panes_top_aligned_with_pane(terminal_to_check);
        // terminals that are next to each other up to current
        top_aligned_terminals.sort_by_key(|a| Reverse(a.x()));
        for terminal in top_aligned_terminals {
            let terminal_to_check = terminals.last().unwrap_or(&terminal_to_check);
            if terminal.x() + terminal.columns() == terminal_to_check.x() {
                terminals.push(terminal);
            }
        }
        // leftmost border aligned with a pane border above
        let mut left_resize_border = 0;
        for terminal in &terminals {
            let right_terminal_boundary = terminal.x() + terminal.columns();
            if terminal_borders_above
                .get(&right_terminal_boundary)
                .is_some()
                && left_resize_border < right_terminal_boundary
            {
                left_resize_border = right_terminal_boundary;
            }
        }
        terminals.retain(|terminal| terminal.x() >= left_resize_border);
        // if there are no adjacent panes to resize, we use the border of the main pane we're
        // resizing
        let left_resize_border = if terminals.is_empty() {
            terminal_to_check.x()
        } else {
            left_resize_border
        };
        let terminal_ids: Vec<PaneId> = terminals.iter().map(|t| t.pid()).collect();
        (left_resize_border, terminal_ids)
    }
    fn top_aligned_contiguous_panes_to_the_right(
        &self,
        id: &PaneId,
        terminal_borders_above: &HashSet<usize>,
    ) -> BorderAndPaneIds {
        let mut terminals = vec![];
        let terminal_to_check = self.panes.get(id).unwrap().as_ref();
        let mut top_aligned_terminals = self.panes_top_aligned_with_pane(terminal_to_check);
        // terminals that are next to each other up to current
        top_aligned_terminals.sort_by_key(|a| a.x());
        for terminal in top_aligned_terminals {
            let terminal_to_check = terminals.last().unwrap_or(&terminal_to_check);
            if terminal.x() == terminal_to_check.x() + terminal_to_check.columns() {
                terminals.push(terminal);
            }
        }
        // rightmost border aligned with a pane border above
        let mut right_resize_border = self.viewport.x + self.viewport.cols;
        for terminal in &terminals {
            let left_terminal_boundary = terminal.x();
            if terminal_borders_above
                .get(&left_terminal_boundary)
                .is_some()
                && right_resize_border > left_terminal_boundary
            {
                right_resize_border = left_terminal_boundary;
            }
        }
        terminals.retain(|terminal| terminal.x() + terminal.columns() <= right_resize_border);
        // if there are no adjacent panes to resize, we use the border of the main pane we're
        // resizing
        let right_resize_border = if terminals.is_empty() {
            terminal_to_check.x() + terminal_to_check.columns()
        } else {
            right_resize_border
        };
        let terminal_ids: Vec<PaneId> = terminals.iter().map(|t| t.pid()).collect();
        (right_resize_border, terminal_ids)
    }
    fn bottom_aligned_contiguous_panes_to_the_left(
        &self,
        id: &PaneId,
        terminal_borders_below: &HashSet<usize>,
    ) -> BorderAndPaneIds {
        let mut terminals = vec![];
        let terminal_to_check = self.panes.get(id).unwrap().as_ref();
        let mut bottom_aligned_terminals = self.panes_bottom_aligned_with_pane(terminal_to_check);
        bottom_aligned_terminals.sort_by_key(|a| Reverse(a.x()));
        // terminals that are next to each other up to current
        for terminal in bottom_aligned_terminals {
            let terminal_to_check = terminals.last().unwrap_or(&terminal_to_check);
            if terminal.x() + terminal.columns() == terminal_to_check.x() {
                terminals.push(terminal);
            }
        }
        // leftmost border aligned with a pane border above
        let mut left_resize_border = 0;
        for terminal in &terminals {
            let right_terminal_boundary = terminal.x() + terminal.columns();
            if terminal_borders_below
                .get(&right_terminal_boundary)
                .is_some()
                && left_resize_border < right_terminal_boundary
            {
                left_resize_border = right_terminal_boundary;
            }
        }
        terminals.retain(|terminal| terminal.x() >= left_resize_border);
        // if there are no adjacent panes to resize, we use the border of the main pane we're
        // resizing
        let left_resize_border = if terminals.is_empty() {
            terminal_to_check.x()
        } else {
            left_resize_border
        };
        let terminal_ids: Vec<PaneId> = terminals.iter().map(|t| t.pid()).collect();
        (left_resize_border, terminal_ids)
    }
    fn bottom_aligned_contiguous_panes_to_the_right(
        &self,
        id: &PaneId,
        terminal_borders_below: &HashSet<usize>,
    ) -> BorderAndPaneIds {
        let mut terminals = vec![];
        let terminal_to_check = self.panes.get(id).unwrap().as_ref();
        let mut bottom_aligned_terminals = self.panes_bottom_aligned_with_pane(terminal_to_check);
        bottom_aligned_terminals.sort_by_key(|a| a.x());
        // terminals that are next to each other up to current
        for terminal in bottom_aligned_terminals {
            let terminal_to_check = terminals.last().unwrap_or(&terminal_to_check);
            if terminal.x() == terminal_to_check.x() + terminal_to_check.columns() {
                terminals.push(terminal);
            }
        }
        // leftmost border aligned with a pane border above
        let mut right_resize_border = self.viewport.x + self.viewport.cols;
        for terminal in &terminals {
            let left_terminal_boundary = terminal.x();
            if terminal_borders_below
                .get(&left_terminal_boundary)
                .is_some()
                && right_resize_border > left_terminal_boundary
            {
                right_resize_border = left_terminal_boundary;
            }
        }
        terminals.retain(|terminal| terminal.x() + terminal.columns() <= right_resize_border);

        let right_resize_border = if terminals.is_empty() {
            terminal_to_check.x() + terminal_to_check.columns()
        } else {
            right_resize_border
        };
        let terminal_ids: Vec<PaneId> = terminals.iter().map(|t| t.pid()).collect();
        (right_resize_border, terminal_ids)
    }
    fn reduce_pane_height_down(&mut self, id: &PaneId, count: usize) {
        let terminal = self.panes.get_mut(id).unwrap();
        terminal.reduce_height_down(count);
        let position_and_size = terminal.position_and_size();

        if !self.draw_pane_frames {
            let (pane_columns_offset, pane_rows_offset) =
                pane_content_offset(&position_and_size, &self.viewport);
            terminal.offset_content_columns(pane_columns_offset);
            terminal.offset_content_rows(pane_rows_offset);
        }
        if let PaneId::Terminal(pid) = id {
            self.os_api.set_terminal_size_using_fd(
                *pid,
                terminal.get_content_columns() as u16,
                terminal.get_content_rows() as u16,
            );
        }
    }
    fn reduce_pane_height_up(&mut self, id: &PaneId, count: usize) {
        let terminal = self.panes.get_mut(id).unwrap();
        terminal.reduce_height_up(count);
        let position_and_size = terminal.position_and_size();
        if !self.draw_pane_frames {
            let (pane_columns_offset, pane_rows_offset) =
                pane_content_offset(&position_and_size, &self.viewport);
            terminal.offset_content_columns(pane_columns_offset);
            terminal.offset_content_rows(pane_rows_offset);
        }
        if let PaneId::Terminal(pid) = id {
            self.os_api.set_terminal_size_using_fd(
                *pid,
                terminal.get_content_columns() as u16,
                terminal.get_content_rows() as u16,
            );
        }
    }
    fn increase_pane_height_down(&mut self, id: &PaneId, count: usize) {
        let terminal = self.panes.get_mut(id).unwrap();
        terminal.increase_height_down(count);
        let position_and_size = terminal.position_and_size();
        if !self.draw_pane_frames {
            let (pane_columns_offset, pane_rows_offset) =
                pane_content_offset(&position_and_size, &self.viewport);
            terminal.offset_content_columns(pane_columns_offset);
            terminal.offset_content_rows(pane_rows_offset);
        }
        if let PaneId::Terminal(pid) = terminal.pid() {
            self.os_api.set_terminal_size_using_fd(
                pid,
                terminal.get_content_columns() as u16,
                terminal.get_content_rows() as u16,
            );
        }
    }
    fn increase_pane_height_up(&mut self, id: &PaneId, count: usize) {
        let terminal = self.panes.get_mut(id).unwrap();
        terminal.increase_height_up(count);
        let position_and_size = terminal.position_and_size();
        if !self.draw_pane_frames {
            let (pane_columns_offset, pane_rows_offset) =
                pane_content_offset(&position_and_size, &self.viewport);
            terminal.offset_content_columns(pane_columns_offset);
            terminal.offset_content_rows(pane_rows_offset);
        }
        if let PaneId::Terminal(pid) = terminal.pid() {
            self.os_api.set_terminal_size_using_fd(
                pid,
                terminal.get_content_columns() as u16,
                terminal.get_content_rows() as u16,
            );
        }
    }
    fn increase_pane_width_right(&mut self, id: &PaneId, count: usize) {
        let terminal = self.panes.get_mut(id).unwrap();
        terminal.increase_width_right(count);
        let position_and_size = terminal.position_and_size();
        if !self.draw_pane_frames {
            let (pane_columns_offset, pane_rows_offset) =
                pane_content_offset(&position_and_size, &self.viewport);
            terminal.offset_content_columns(pane_columns_offset);
            terminal.offset_content_rows(pane_rows_offset);
        }
        if let PaneId::Terminal(pid) = terminal.pid() {
            self.os_api.set_terminal_size_using_fd(
                pid,
                terminal.get_content_columns() as u16,
                terminal.get_content_rows() as u16,
            );
        }
    }
    fn increase_pane_width_left(&mut self, id: &PaneId, count: usize) {
        let terminal = self.panes.get_mut(id).unwrap();
        terminal.increase_width_left(count);
        let position_and_size = terminal.position_and_size();
        if !self.draw_pane_frames {
            let (pane_columns_offset, pane_rows_offset) =
                pane_content_offset(&position_and_size, &self.viewport);
            terminal.offset_content_columns(pane_columns_offset);
            terminal.offset_content_rows(pane_rows_offset);
        }
        if let PaneId::Terminal(pid) = terminal.pid() {
            self.os_api.set_terminal_size_using_fd(
                pid,
                terminal.get_content_columns() as u16,
                terminal.get_content_rows() as u16,
            );
        }
    }
    fn reduce_pane_width_right(&mut self, id: &PaneId, count: usize) {
        let terminal = self.panes.get_mut(id).unwrap();
        terminal.reduce_width_right(count);
        let position_and_size = terminal.position_and_size();
        if !self.draw_pane_frames {
            let (pane_columns_offset, pane_rows_offset) =
                pane_content_offset(&position_and_size, &self.viewport);
            terminal.offset_content_columns(pane_columns_offset);
            terminal.offset_content_rows(pane_rows_offset);
        }
        if let PaneId::Terminal(pid) = terminal.pid() {
            self.os_api.set_terminal_size_using_fd(
                pid,
                terminal.get_content_columns() as u16,
                terminal.get_content_rows() as u16,
            );
        }
    }
    fn reduce_pane_width_left(&mut self, id: &PaneId, count: usize) {
        let terminal = self.panes.get_mut(id).unwrap();
        terminal.reduce_width_left(count);
        let position_and_size = terminal.position_and_size();
        if !self.draw_pane_frames {
            let (pane_columns_offset, pane_rows_offset) =
                pane_content_offset(&position_and_size, &self.viewport);
            terminal.offset_content_columns(pane_columns_offset);
            terminal.offset_content_rows(pane_rows_offset);
        }
        if let PaneId::Terminal(pid) = terminal.pid() {
            self.os_api.set_terminal_size_using_fd(
                pid,
                terminal.get_content_columns() as u16,
                terminal.get_content_rows() as u16,
            );
        }
    }
    fn pane_is_between_vertical_borders(
        &self,
        id: &PaneId,
        left_border_x: usize,
        right_border_x: usize,
    ) -> bool {
        let terminal = self
            .panes
            .get(id)
            .expect("could not find terminal to check between borders");
        terminal.x() >= left_border_x && terminal.x() + terminal.columns() <= right_border_x
    }
    fn pane_is_between_horizontal_borders(
        &self,
        id: &PaneId,
        top_border_y: usize,
        bottom_border_y: usize,
    ) -> bool {
        let terminal = self
            .panes
            .get(id)
            .expect("could not find terminal to check between borders");
        terminal.y() >= top_border_y && terminal.y() + terminal.rows() <= bottom_border_y
    }
    fn reduce_pane_and_surroundings_up(&mut self, id: &PaneId, count: usize) {
        let mut terminals_below = self
            .pane_ids_directly_below(id)
            .expect("can't reduce pane size up if there are no terminals below");
        let terminal_borders_below: HashSet<usize> = terminals_below
            .iter()
            .map(|t| self.panes.get(t).unwrap().x())
            .collect();
        let (left_resize_border, terminals_to_the_left) =
            self.bottom_aligned_contiguous_panes_to_the_left(id, &terminal_borders_below);
        let (right_resize_border, terminals_to_the_right) =
            self.bottom_aligned_contiguous_panes_to_the_right(id, &terminal_borders_below);
        terminals_below.retain(|t| {
            self.pane_is_between_vertical_borders(t, left_resize_border, right_resize_border)
        });

        for terminal_id in terminals_to_the_left
            .iter()
            .chain(terminals_to_the_right.iter())
        {
            let pane = self.panes.get(terminal_id).unwrap();
            if (pane.rows() as isize) - (count as isize) < pane.min_height() as isize {
                // dirty, dirty hack - should be fixed by the resizing overhaul
                return;
            }
        }

        self.reduce_pane_height_up(id, count);
        for terminal_id in terminals_below {
            self.increase_pane_height_up(&terminal_id, count);
        }
        for terminal_id in terminals_to_the_left
            .iter()
            .chain(terminals_to_the_right.iter())
        {
            self.reduce_pane_height_up(terminal_id, count);
        }
    }
    fn reduce_pane_and_surroundings_down(&mut self, id: &PaneId, count: usize) {
        let mut terminals_above = self
            .pane_ids_directly_above(id)
            .expect("can't reduce pane size down if there are no terminals above");
        let terminal_borders_above: HashSet<usize> = terminals_above
            .iter()
            .map(|t| self.panes.get(t).unwrap().x())
            .collect();
        let (left_resize_border, terminals_to_the_left) =
            self.top_aligned_contiguous_panes_to_the_left(id, &terminal_borders_above);
        let (right_resize_border, terminals_to_the_right) =
            self.top_aligned_contiguous_panes_to_the_right(id, &terminal_borders_above);
        terminals_above.retain(|t| {
            self.pane_is_between_vertical_borders(t, left_resize_border, right_resize_border)
        });

        for terminal_id in terminals_to_the_left
            .iter()
            .chain(terminals_to_the_right.iter())
        {
            let pane = self.panes.get(terminal_id).unwrap();
            if (pane.rows() as isize) - (count as isize) < pane.min_height() as isize {
                // dirty, dirty hack - should be fixed by the resizing overhaul
                return;
            }
        }

        self.reduce_pane_height_down(id, count);
        for terminal_id in terminals_above {
            self.increase_pane_height_down(&terminal_id, count);
        }
        for terminal_id in terminals_to_the_left
            .iter()
            .chain(terminals_to_the_right.iter())
        {
            self.reduce_pane_height_down(terminal_id, count);
        }
    }
    fn reduce_pane_and_surroundings_right(&mut self, id: &PaneId, count: usize) {
        let mut terminals_to_the_left = self
            .pane_ids_directly_left_of(id)
            .expect("can't reduce pane size right if there are no terminals to the left");
        let terminal_borders_to_the_left: HashSet<usize> = terminals_to_the_left
            .iter()
            .map(|t| self.panes.get(t).unwrap().y())
            .collect();
        let (top_resize_border, terminals_above) =
            self.left_aligned_contiguous_panes_above(id, &terminal_borders_to_the_left);
        let (bottom_resize_border, terminals_below) =
            self.left_aligned_contiguous_panes_below(id, &terminal_borders_to_the_left);
        terminals_to_the_left.retain(|t| {
            self.pane_is_between_horizontal_borders(t, top_resize_border, bottom_resize_border)
        });

        for terminal_id in terminals_above.iter().chain(terminals_below.iter()) {
            let pane = self.panes.get(terminal_id).unwrap();
            if (pane.columns() as isize) - (count as isize) < pane.min_width() as isize {
                // dirty, dirty hack - should be fixed by the resizing overhaul
                return;
            }
        }

        self.reduce_pane_width_right(id, count);
        for terminal_id in terminals_to_the_left {
            self.increase_pane_width_right(&terminal_id, count);
        }
        for terminal_id in terminals_above.iter().chain(terminals_below.iter()) {
            self.reduce_pane_width_right(terminal_id, count);
        }
    }
    fn reduce_pane_and_surroundings_left(&mut self, id: &PaneId, count: usize) {
        let mut terminals_to_the_right = self
            .pane_ids_directly_right_of(id)
            .expect("can't reduce pane size left if there are no terminals to the right");
        let terminal_borders_to_the_right: HashSet<usize> = terminals_to_the_right
            .iter()
            .map(|t| self.panes.get(t).unwrap().y())
            .collect();
        let (top_resize_border, terminals_above) =
            self.right_aligned_contiguous_panes_above(id, &terminal_borders_to_the_right);
        let (bottom_resize_border, terminals_below) =
            self.right_aligned_contiguous_panes_below(id, &terminal_borders_to_the_right);
        terminals_to_the_right.retain(|t| {
            self.pane_is_between_horizontal_borders(t, top_resize_border, bottom_resize_border)
        });

        for terminal_id in terminals_above.iter().chain(terminals_below.iter()) {
            let pane = self.panes.get(terminal_id).unwrap();
            if (pane.columns() as isize) - (count as isize) < pane.min_width() as isize {
                // dirty, dirty hack - should be fixed by the resizing overhaul
                return;
            }
        }

        self.reduce_pane_width_left(id, count);
        for terminal_id in terminals_to_the_right {
            self.increase_pane_width_left(&terminal_id, count);
        }
        for terminal_id in terminals_above.iter().chain(terminals_below.iter()) {
            self.reduce_pane_width_left(terminal_id, count);
        }
    }
    fn increase_pane_and_surroundings_up(&mut self, id: &PaneId, count: usize) {
        let mut terminals_above = self
            .pane_ids_directly_above(id)
            .expect("can't increase pane size up if there are no terminals above");
        let terminal_borders_above: HashSet<usize> = terminals_above
            .iter()
            .map(|t| self.panes.get(t).unwrap().x())
            .collect();
        let (left_resize_border, terminals_to_the_left) =
            self.top_aligned_contiguous_panes_to_the_left(id, &terminal_borders_above);
        let (right_resize_border, terminals_to_the_right) =
            self.top_aligned_contiguous_panes_to_the_right(id, &terminal_borders_above);
        terminals_above.retain(|t| {
            self.pane_is_between_vertical_borders(t, left_resize_border, right_resize_border)
        });
        self.increase_pane_height_up(id, count);
        for terminal_id in terminals_above {
            self.reduce_pane_height_up(&terminal_id, count);
        }
        for terminal_id in terminals_to_the_left
            .iter()
            .chain(terminals_to_the_right.iter())
        {
            self.increase_pane_height_up(terminal_id, count);
        }
    }
    fn increase_pane_and_surroundings_down(&mut self, id: &PaneId, count: usize) {
        let mut terminals_below = self
            .pane_ids_directly_below(id)
            .expect("can't increase pane size down if there are no terminals below");
        let terminal_borders_below: HashSet<usize> = terminals_below
            .iter()
            .map(|t| self.panes.get(t).unwrap().x())
            .collect();
        let (left_resize_border, terminals_to_the_left) =
            self.bottom_aligned_contiguous_panes_to_the_left(id, &terminal_borders_below);
        let (right_resize_border, terminals_to_the_right) =
            self.bottom_aligned_contiguous_panes_to_the_right(id, &terminal_borders_below);
        terminals_below.retain(|t| {
            self.pane_is_between_vertical_borders(t, left_resize_border, right_resize_border)
        });
        self.increase_pane_height_down(id, count);
        for terminal_id in terminals_below {
            self.reduce_pane_height_down(&terminal_id, count);
        }
        for terminal_id in terminals_to_the_left
            .iter()
            .chain(terminals_to_the_right.iter())
        {
            self.increase_pane_height_down(terminal_id, count);
        }
    }
    fn increase_pane_and_surroundings_right(&mut self, id: &PaneId, count: usize) {
        let mut terminals_to_the_right = self
            .pane_ids_directly_right_of(id)
            .expect("can't increase pane size right if there are no terminals to the right");
        let terminal_borders_to_the_right: HashSet<usize> = terminals_to_the_right
            .iter()
            .map(|t| {
                return self.panes.get(t).unwrap().y();
            })
            .collect();
        let (top_resize_border, terminals_above) =
            self.right_aligned_contiguous_panes_above(id, &terminal_borders_to_the_right);
        let (bottom_resize_border, terminals_below) =
            self.right_aligned_contiguous_panes_below(id, &terminal_borders_to_the_right);
        terminals_to_the_right.retain(|t| {
            self.pane_is_between_horizontal_borders(t, top_resize_border, bottom_resize_border)
        });
        self.increase_pane_width_right(id, count);
        for terminal_id in terminals_to_the_right {
            self.reduce_pane_width_right(&terminal_id, count);
        }
        for terminal_id in terminals_above.iter().chain(terminals_below.iter()) {
            self.increase_pane_width_right(terminal_id, count);
        }
    }
    fn increase_pane_and_surroundings_left(&mut self, id: &PaneId, count: usize) {
        let mut terminals_to_the_left = self
            .pane_ids_directly_left_of(id)
            .expect("can't increase pane size right if there are no terminals to the right");
        let terminal_borders_to_the_left: HashSet<usize> = terminals_to_the_left
            .iter()
            .map(|t| self.panes.get(t).unwrap().y())
            .collect();
        let (top_resize_border, terminals_above) =
            self.left_aligned_contiguous_panes_above(id, &terminal_borders_to_the_left);
        let (bottom_resize_border, terminals_below) =
            self.left_aligned_contiguous_panes_below(id, &terminal_borders_to_the_left);
        terminals_to_the_left.retain(|t| {
            self.pane_is_between_horizontal_borders(t, top_resize_border, bottom_resize_border)
        });
        self.increase_pane_width_left(id, count);
        for terminal_id in terminals_to_the_left {
            self.reduce_pane_width_left(&terminal_id, count);
        }
        for terminal_id in terminals_above.iter().chain(terminals_below.iter()) {
            self.increase_pane_width_left(terminal_id, count);
        }
    }
    fn can_increase_pane_and_surroundings_right(
        &self,
        pane_id: &PaneId,
        increase_by: usize,
    ) -> bool {
        let pane = self.panes.get(pane_id).unwrap();
        let can_increase_pane_size = pane
            .max_width()
            .map(|max_width| pane.columns() + increase_by <= max_width)
            .unwrap_or(true); // no max width, increase to your heart's content
        if !can_increase_pane_size {
            return false;
        }
        let mut new_pos_and_size_for_pane = pane.position_and_size();
        new_pos_and_size_for_pane.cols += increase_by;

        if let Some(panes_to_the_right) = self.pane_ids_directly_right_of(pane_id) {
            return panes_to_the_right.iter().all(|id| {
                let p = self.panes.get(id).unwrap();
                p.columns() > increase_by && p.columns() - increase_by >= p.min_width()
            });
        } else {
            false
        }
    }
    fn can_increase_pane_and_surroundings_left(
        &self,
        pane_id: &PaneId,
        increase_by: usize,
    ) -> bool {
        let pane = self.panes.get(pane_id).unwrap();
        let can_increase_pane_size = pane
            .max_width()
            .map(|max_width| pane.columns() + increase_by <= max_width)
            .unwrap_or(true); // no max width, increase to your heart's content
        if !can_increase_pane_size {
            return false;
        }
        let mut new_pos_and_size_for_pane = pane.position_and_size();
        new_pos_and_size_for_pane.x = new_pos_and_size_for_pane.x.saturating_sub(increase_by);

        if let Some(panes_to_the_left) = self.pane_ids_directly_left_of(pane_id) {
            return panes_to_the_left.iter().all(|id| {
                let p = self.panes.get(id).unwrap();
                p.columns() > increase_by && p.columns() - increase_by >= p.min_width()
            });
        } else {
            false
        }
    }
    fn can_increase_pane_and_surroundings_down(
        &self,
        pane_id: &PaneId,
        increase_by: usize,
    ) -> bool {
        let pane = self.panes.get(pane_id).unwrap();
        let can_increase_pane_size = pane
            .max_height()
            .map(|max_height| pane.rows() + increase_by <= max_height)
            .unwrap_or(true); // no max width, increase to your heart's content
        if !can_increase_pane_size {
            return false;
        }
        let mut new_pos_and_size_for_pane = pane.position_and_size();
        new_pos_and_size_for_pane.rows += increase_by;

        if let Some(panes_below) = self.pane_ids_directly_below(pane_id) {
            return panes_below.iter().all(|id| {
                let p = self.panes.get(id).unwrap();
                p.rows() > increase_by && p.rows() - increase_by >= p.min_height()
            });
        } else {
            false
        }
    }
    fn can_increase_pane_and_surroundings_up(&self, pane_id: &PaneId, increase_by: usize) -> bool {
        let pane = self.panes.get(pane_id).unwrap();
        let can_increase_pane_size = pane
            .max_height()
            .map(|max_height| pane.rows() + increase_by <= max_height)
            .unwrap_or(true); // no max width, increase to your heart's content
        if !can_increase_pane_size {
            return false;
        }
        let mut new_pos_and_size_for_pane = pane.position_and_size();
        new_pos_and_size_for_pane.y = new_pos_and_size_for_pane.y.saturating_sub(increase_by);

        if let Some(panes_above) = self.pane_ids_directly_above(pane_id) {
            return panes_above.iter().all(|id| {
                let p = self.panes.get(id).unwrap();
                p.rows() > increase_by && p.rows() - increase_by >= p.min_height()
            });
        } else {
            false
        }
    }
    fn can_reduce_pane_and_surroundings_right(&self, pane_id: &PaneId, reduce_by: usize) -> bool {
        let pane = self.panes.get(pane_id).unwrap();
        let pane_columns = pane.columns();
        let can_reduce_pane_size =
            pane_columns > reduce_by && pane_columns - reduce_by >= pane.min_width();
        if !can_reduce_pane_size {
            return false;
        }
        if let Some(panes_to_the_left) = self.pane_ids_directly_left_of(pane_id) {
            return panes_to_the_left.iter().all(|id| {
                let p = self.panes.get(id).unwrap();
                p.max_width()
                    .map(|max_width| p.columns() + reduce_by <= max_width)
                    .unwrap_or(true) // no max width, increase to your heart's content
            });
        } else {
            false
        }
    }
    fn can_reduce_pane_and_surroundings_left(&self, pane_id: &PaneId, reduce_by: usize) -> bool {
        let pane = self.panes.get(pane_id).unwrap();
        let pane_columns = pane.columns();
        let can_reduce_pane_size =
            pane_columns > reduce_by && pane_columns - reduce_by >= pane.min_width();
        if !can_reduce_pane_size {
            return false;
        }
        if let Some(panes_to_the_right) = self.pane_ids_directly_right_of(pane_id) {
            return panes_to_the_right.iter().all(|id| {
                let p = self.panes.get(id).unwrap();
                p.max_width()
                    .map(|max_width| p.columns() + reduce_by <= max_width)
                    .unwrap_or(true) // no max width, increase to your heart's content
            });
        } else {
            false
        }
    }
    fn can_reduce_pane_and_surroundings_down(&self, pane_id: &PaneId, reduce_by: usize) -> bool {
        let pane = self.panes.get(pane_id).unwrap();
        let pane_rows = pane.rows();
        let can_reduce_pane_size =
            pane_rows > reduce_by && pane_rows - reduce_by >= pane.min_height();
        if !can_reduce_pane_size {
            return false;
        }
        if let Some(panes_above) = self.pane_ids_directly_above(pane_id) {
            return panes_above.iter().all(|id| {
                let p = self.panes.get(id).unwrap();
                p.max_height()
                    .map(|max_height| p.rows() + reduce_by <= max_height)
                    .unwrap_or(true) // no max height, increase to your heart's content
            });
        } else {
            false
        }
    }
    fn can_reduce_pane_and_surroundings_up(&self, pane_id: &PaneId, reduce_by: usize) -> bool {
        let pane = self.panes.get(pane_id).unwrap();
        let pane_rows = pane.rows();
        let can_reduce_pane_size =
            pane_rows > reduce_by && pane_rows - reduce_by >= pane.min_height();
        if !can_reduce_pane_size {
            return false;
        }
        if let Some(panes_below) = self.pane_ids_directly_below(pane_id) {
            return panes_below.iter().all(|id| {
                let p = self.panes.get(id).unwrap();
                p.max_height()
                    .map(|max_height| p.rows() + reduce_by <= max_height)
                    .unwrap_or(true) // no max height, increase to your heart's content
            });
        } else {
            false
        }
    }
    pub fn resize_whole_tab(&mut self, new_screen_size: PositionAndSize) {
        if self.fullscreen_is_active {
            // this is not ideal, we can improve this
            self.toggle_active_pane_fullscreen();
        }
        if let Some((column_difference, row_difference)) =
            PaneResizer::new(&mut self.panes, &mut self.os_api)
                .resize(self.display_area, new_screen_size)
        {
            self.should_clear_display_before_rendering = true;

            self.viewport.cols = (self.viewport.cols as isize + column_difference) as usize;
            self.viewport.rows = (self.viewport.rows as isize + row_difference) as usize;
            self.display_area.cols = (self.display_area.cols as isize + column_difference) as usize;
            self.display_area.rows = (self.display_area.rows as isize + row_difference) as usize;
        };
    }
    pub fn resize_left(&mut self) {
        // TODO: find out by how much we actually reduced and only reduce by that much
        let count = 10;
        if let Some(active_pane_id) = self.get_active_pane_id() {
            if self.can_increase_pane_and_surroundings_left(&active_pane_id, count) {
                self.increase_pane_and_surroundings_left(&active_pane_id, count);
            } else if self.can_reduce_pane_and_surroundings_left(&active_pane_id, count) {
                self.reduce_pane_and_surroundings_left(&active_pane_id, count);
            }
        }
        self.render();
    }
    pub fn resize_right(&mut self) {
        // TODO: find out by how much we actually reduced and only reduce by that much
        let count = 10;
        if let Some(active_pane_id) = self.get_active_pane_id() {
            if self.can_increase_pane_and_surroundings_right(&active_pane_id, count) {
                self.increase_pane_and_surroundings_right(&active_pane_id, count);
            } else if self.can_reduce_pane_and_surroundings_right(&active_pane_id, count) {
                self.reduce_pane_and_surroundings_right(&active_pane_id, count);
            }
        }
        self.render();
    }
    pub fn resize_down(&mut self) {
        // TODO: find out by how much we actually reduced and only reduce by that much
        let count = 2;
        if let Some(active_pane_id) = self.get_active_pane_id() {
            if self.can_increase_pane_and_surroundings_down(&active_pane_id, count) {
                self.increase_pane_and_surroundings_down(&active_pane_id, count);
            } else if self.can_reduce_pane_and_surroundings_down(&active_pane_id, count) {
                self.reduce_pane_and_surroundings_down(&active_pane_id, count);
            }
        }
        self.render();
    }
    pub fn resize_up(&mut self) {
        // TODO: find out by how much we actually reduced and only reduce by that much
        let count = 2;
        if let Some(active_pane_id) = self.get_active_pane_id() {
            if self.can_increase_pane_and_surroundings_up(&active_pane_id, count) {
                self.increase_pane_and_surroundings_up(&active_pane_id, count);
            } else if self.can_reduce_pane_and_surroundings_up(&active_pane_id, count) {
                self.reduce_pane_and_surroundings_up(&active_pane_id, count);
            }
        }
        self.render();
    }
    pub fn move_focus(&mut self) {
        if !self.has_selectable_panes() {
            return;
        }
        if self.fullscreen_is_active {
            return;
        }
        let active_terminal_id = self.get_active_pane_id().unwrap();
        let terminal_ids: Vec<PaneId> = self.get_selectable_panes().map(|(&pid, _)| pid).collect(); // TODO: better, no allocations
        let first_terminal = terminal_ids.get(0).unwrap();
        let active_terminal_id_position = terminal_ids
            .iter()
            .position(|id| id == &active_terminal_id)
            .unwrap();
        if let Some(next_terminal) = terminal_ids.get(active_terminal_id_position + 1) {
            self.active_terminal = Some(*next_terminal);
        } else {
            self.active_terminal = Some(*first_terminal);
        }
        self.render();
    }
    pub fn focus_next_pane(&mut self) {
        if !self.has_selectable_panes() {
            return;
        }
        if self.fullscreen_is_active {
            return;
        }
        let active_pane_id = self.get_active_pane_id().unwrap();
        let mut panes: Vec<(&PaneId, &Box<dyn Pane>)> = self.get_selectable_panes().collect();
        panes.sort_by(|(_a_id, a_pane), (_b_id, b_pane)| {
            if a_pane.y() == b_pane.y() {
                a_pane.x().cmp(&b_pane.x())
            } else {
                a_pane.y().cmp(&b_pane.y())
            }
        });
        let first_pane = panes.get(0).unwrap();
        let active_pane_position = panes
            .iter()
            .position(|(id, _)| *id == &active_pane_id) // TODO: better
            .unwrap();
        if let Some(next_pane) = panes.get(active_pane_position + 1) {
            self.active_terminal = Some(*next_pane.0);
        } else {
            self.active_terminal = Some(*first_pane.0);
        }
        self.render();
    }
    pub fn focus_previous_pane(&mut self) {
        if !self.has_selectable_panes() {
            return;
        }
        if self.fullscreen_is_active {
            return;
        }
        let active_pane_id = self.get_active_pane_id().unwrap();
        let mut panes: Vec<(&PaneId, &Box<dyn Pane>)> = self.get_selectable_panes().collect();
        panes.sort_by(|(_a_id, a_pane), (_b_id, b_pane)| {
            if a_pane.y() == b_pane.y() {
                a_pane.x().cmp(&b_pane.x())
            } else {
                a_pane.y().cmp(&b_pane.y())
            }
        });
        let last_pane = panes.last().unwrap();
        let active_pane_position = panes
            .iter()
            .position(|(id, _)| *id == &active_pane_id) // TODO: better
            .unwrap();
        if active_pane_position == 0 {
            self.active_terminal = Some(*last_pane.0);
        } else {
            self.active_terminal = Some(*panes.get(active_pane_position - 1).unwrap().0);
        }
        self.render();
    }
    // returns a boolean that indicates whether the focus moved
    pub fn move_focus_left(&mut self) -> bool {
        if !self.has_selectable_panes() {
            return false;
        }
        if self.fullscreen_is_active {
            return false;
        }
        let active_terminal = self.get_active_pane();
        if let Some(active) = active_terminal {
            let terminals = self.get_selectable_panes();
            let next_index = terminals
                .enumerate()
                .filter(|(_, (_, c))| {
                    c.is_directly_left_of(active) && c.horizontally_overlaps_with(active)
                })
                .max_by_key(|(_, (_, c))| c.active_at())
                .map(|(_, (pid, _))| pid);
            match next_index {
                Some(&p) => {
                    // render previously active pane so that its frame does not remain actively
                    // colored
                    let previously_active_pane =
                        self.panes.get_mut(&self.active_terminal.unwrap()).unwrap();
                    previously_active_pane.set_should_render(true);
                    let next_active_pane = self.panes.get_mut(&p).unwrap();
                    next_active_pane.set_should_render(true);

                    self.active_terminal = Some(p);
                    self.render();
                    return true;
                }
                None => {
                    self.active_terminal = Some(active.pid());
                }
            }
        } else {
            self.active_terminal = Some(active_terminal.unwrap().pid());
        }
        false
    }
    pub fn move_focus_down(&mut self) {
        if !self.has_selectable_panes() {
            return;
        }
        if self.fullscreen_is_active {
            return;
        }
        let active_terminal = self.get_active_pane();
        if let Some(active) = active_terminal {
            let terminals = self.get_selectable_panes();
            let next_index = terminals
                .enumerate()
                .filter(|(_, (_, c))| {
                    c.is_directly_below(active) && c.vertically_overlaps_with(active)
                })
                .max_by_key(|(_, (_, c))| c.active_at())
                .map(|(_, (pid, _))| pid);
            match next_index {
                Some(&p) => {
                    // render previously active pane so that its frame does not remain actively
                    // colored
                    let previously_active_pane =
                        self.panes.get_mut(&self.active_terminal.unwrap()).unwrap();
                    previously_active_pane.set_should_render(true);
                    let next_active_pane = self.panes.get_mut(&p).unwrap();
                    next_active_pane.set_should_render(true);

                    self.active_terminal = Some(p);
                }
                None => {
                    self.active_terminal = Some(active.pid());
                }
            }
        } else {
            self.active_terminal = Some(active_terminal.unwrap().pid());
        }
        self.render();
    }
    pub fn move_focus_up(&mut self) {
        if !self.has_selectable_panes() {
            return;
        }
        if self.fullscreen_is_active {
            return;
        }
        let active_terminal = self.get_active_pane();
        if let Some(active) = active_terminal {
            let terminals = self.get_selectable_panes();
            let next_index = terminals
                .enumerate()
                .filter(|(_, (_, c))| {
                    c.is_directly_above(active) && c.vertically_overlaps_with(active)
                })
                .max_by_key(|(_, (_, c))| c.active_at())
                .map(|(_, (pid, _))| pid);
            match next_index {
                Some(&p) => {
                    // render previously active pane so that its frame does not remain actively
                    // colored
                    let previously_active_pane =
                        self.panes.get_mut(&self.active_terminal.unwrap()).unwrap();
                    previously_active_pane.set_should_render(true);
                    let next_active_pane = self.panes.get_mut(&p).unwrap();
                    next_active_pane.set_should_render(true);

                    self.active_terminal = Some(p);
                }
                None => {
                    self.active_terminal = Some(active.pid());
                }
            }
        } else {
            self.active_terminal = Some(active_terminal.unwrap().pid());
        }
        self.render();
    }
    // returns a boolean that indicates whether the focus moved
    pub fn move_focus_right(&mut self) -> bool {
        if !self.has_selectable_panes() {
            return false;
        }
        if self.fullscreen_is_active {
            return false;
        }
        let active_terminal = self.get_active_pane();
        if let Some(active) = active_terminal {
            let terminals = self.get_selectable_panes();
            let next_index = terminals
                .enumerate()
                .filter(|(_, (_, c))| {
                    c.is_directly_right_of(active) && c.horizontally_overlaps_with(active)
                })
                .max_by_key(|(_, (_, c))| c.active_at())
                .map(|(_, (pid, _))| pid);
            match next_index {
                Some(&p) => {
                    // render previously active pane so that its frame does not remain actively
                    // colored
                    let previously_active_pane =
                        self.panes.get_mut(&self.active_terminal.unwrap()).unwrap();
                    previously_active_pane.set_should_render(true);
                    let next_active_pane = self.panes.get_mut(&p).unwrap();
                    next_active_pane.set_should_render(true);

                    self.active_terminal = Some(p);
                    self.render();
                    return true;
                }
                None => {
                    self.active_terminal = Some(active.pid());
                }
            }
        } else {
            self.active_terminal = Some(active_terminal.unwrap().pid());
        }
        false
    }
    fn horizontal_borders(&self, terminals: &[PaneId]) -> HashSet<usize> {
        terminals.iter().fold(HashSet::new(), |mut borders, t| {
            let terminal = self.panes.get(t).unwrap();
            borders.insert(terminal.y());
            borders.insert(terminal.y() + terminal.rows() + 1); // 1 for the border width
            borders
        })
    }
    fn vertical_borders(&self, terminals: &[PaneId]) -> HashSet<usize> {
        terminals.iter().fold(HashSet::new(), |mut borders, t| {
            let terminal = self.panes.get(t).unwrap();
            borders.insert(terminal.x());
            borders.insert(terminal.x() + terminal.columns() + 1); // 1 for the border width
            borders
        })
    }
    fn panes_to_the_left_between_aligning_borders(&self, id: PaneId) -> Option<Vec<PaneId>> {
        if let Some(terminal) = self.panes.get(&id) {
            let upper_close_border = terminal.y();
            let lower_close_border = terminal.y() + terminal.rows() + 1;

            if let Some(mut terminals_to_the_left) = self.pane_ids_directly_left_of(&id) {
                let terminal_borders_to_the_left = self.horizontal_borders(&terminals_to_the_left);
                if terminal_borders_to_the_left.contains(&upper_close_border)
                    && terminal_borders_to_the_left.contains(&lower_close_border)
                {
                    terminals_to_the_left.retain(|t| {
                        self.pane_is_between_horizontal_borders(
                            t,
                            upper_close_border,
                            lower_close_border,
                        )
                    });
                    return Some(terminals_to_the_left);
                }
            }
        }
        None
    }
    fn panes_to_the_right_between_aligning_borders(&self, id: PaneId) -> Option<Vec<PaneId>> {
        if let Some(terminal) = self.panes.get(&id) {
            let upper_close_border = terminal.y();
            let lower_close_border = terminal.y() + terminal.rows() + 1;

            if let Some(mut terminals_to_the_right) = self.pane_ids_directly_right_of(&id) {
                let terminal_borders_to_the_right =
                    self.horizontal_borders(&terminals_to_the_right);
                if terminal_borders_to_the_right.contains(&upper_close_border)
                    && terminal_borders_to_the_right.contains(&lower_close_border)
                {
                    terminals_to_the_right.retain(|t| {
                        self.pane_is_between_horizontal_borders(
                            t,
                            upper_close_border,
                            lower_close_border,
                        )
                    });
                    return Some(terminals_to_the_right);
                }
            }
        }
        None
    }
    fn panes_above_between_aligning_borders(&self, id: PaneId) -> Option<Vec<PaneId>> {
        if let Some(terminal) = self.panes.get(&id) {
            let left_close_border = terminal.x();
            let right_close_border = terminal.x() + terminal.columns() + 1;

            if let Some(mut terminals_above) = self.pane_ids_directly_above(&id) {
                let terminal_borders_above = self.vertical_borders(&terminals_above);
                if terminal_borders_above.contains(&left_close_border)
                    && terminal_borders_above.contains(&right_close_border)
                {
                    terminals_above.retain(|t| {
                        self.pane_is_between_vertical_borders(
                            t,
                            left_close_border,
                            right_close_border,
                        )
                    });
                    return Some(terminals_above);
                }
            }
        }
        None
    }
    fn panes_below_between_aligning_borders(&self, id: PaneId) -> Option<Vec<PaneId>> {
        if let Some(terminal) = self.panes.get(&id) {
            let left_close_border = terminal.x();
            let right_close_border = terminal.x() + terminal.columns() + 1;

            if let Some(mut terminals_below) = self.pane_ids_directly_below(&id) {
                let terminal_borders_below = self.vertical_borders(&terminals_below);
                if terminal_borders_below.contains(&left_close_border)
                    && terminal_borders_below.contains(&right_close_border)
                {
                    terminals_below.retain(|t| {
                        self.pane_is_between_vertical_borders(
                            t,
                            left_close_border,
                            right_close_border,
                        )
                    });
                    return Some(terminals_below);
                }
            }
        }
        None
    }
    fn close_down_to_max_terminals(&mut self) {
        if let Some(max_panes) = self.max_panes {
            let terminals = self.get_pane_ids();
            for &pid in terminals.iter().skip(max_panes - 1) {
                self.senders
                    .send_to_pty(PtyInstruction::ClosePane(pid))
                    .unwrap();
                self.close_pane_without_rerender(pid);
            }
        }
    }
    pub fn get_pane_ids(&self) -> Vec<PaneId> {
        self.get_panes().map(|(&pid, _)| pid).collect()
    }
    pub fn set_pane_selectable(&mut self, id: PaneId, selectable: bool) {
        if let Some(pane) = self.panes.get_mut(&id) {
            pane.set_selectable(selectable);
            if self.get_active_pane_id() == Some(id) && !selectable {
                self.active_terminal = self.next_active_pane(&self.get_pane_ids())
            }
        }
    }
    pub fn set_pane_invisible_borders(&mut self, id: PaneId, invisible_borders: bool) {
        if let Some(pane) = self.panes.get_mut(&id) {
            pane.set_invisible_borders(invisible_borders);
        }
    }
    pub fn set_pane_fixed_height(&mut self, id: PaneId, fixed_height: usize) {
        if let Some(pane) = self.panes.get_mut(&id) {
            pane.set_fixed_height(fixed_height);
        }
    }
    pub fn set_pane_fixed_width(&mut self, id: PaneId, fixed_width: usize) {
        if let Some(pane) = self.panes.get_mut(&id) {
            pane.set_fixed_width(fixed_width);
        }
    }
    pub fn close_pane(&mut self, id: PaneId) {
        if self.panes.get(&id).is_some() {
            self.close_pane_without_rerender(id);
        }
    }
    pub fn close_pane_without_rerender(&mut self, id: PaneId) {
        if self.fullscreen_is_active {
            self.toggle_active_pane_fullscreen();
        }
        if let Some(pane_to_close) = self.panes.get(&id) {
            let pane_to_close_width = pane_to_close.columns();
            let pane_to_close_height = pane_to_close.rows();
            if let Some(panes) = self.panes_to_the_left_between_aligning_borders(id) {
                if panes.iter().all(|p| {
                    let pane = self.panes.get(p).unwrap();
                    pane.can_increase_width_by(pane_to_close_width)
                }) {
                    self.panes.remove(&id);
                    if self.active_terminal == Some(id) {
                        let next_active_pane = self.next_active_pane(&panes);
                        self.active_terminal = next_active_pane;
                        if let Some(next_active_pane) = next_active_pane {
                            if self.is_the_only_selectable_pane(&next_active_pane)
                                && self.draw_pane_frames
                            {
                                let should_render_only_title = true;
                                self.panes
                                    .get_mut(&next_active_pane)
                                    .unwrap()
                                    .show_boundaries_frame(should_render_only_title);
                            }
                        }
                    }
                    for pane_id in panes.iter() {
                        self.increase_pane_width_right(pane_id, pane_to_close_width);
                    }
                    return;
                }
            }
            if let Some(panes) = self.panes_to_the_right_between_aligning_borders(id) {
                if panes.iter().all(|p| {
                    let pane = self.panes.get(p).unwrap();
                    pane.can_increase_width_by(pane_to_close_width)
                }) {
                    self.panes.remove(&id);
                    if self.active_terminal == Some(id) {
                        let next_active_pane = self.next_active_pane(&panes);
                        self.active_terminal = next_active_pane;
                        if let Some(next_active_pane) = next_active_pane {
                            if self.is_the_only_selectable_pane(&next_active_pane)
                                && self.draw_pane_frames
                            {
                                let should_render_only_title = true;
                                self.panes
                                    .get_mut(&next_active_pane)
                                    .unwrap()
                                    .show_boundaries_frame(should_render_only_title);
                            }
                        }
                    }
                    for pane_id in panes.iter() {
                        self.increase_pane_width_left(pane_id, pane_to_close_width);
                    }
                    return;
                }
            }
            if let Some(panes) = self.panes_above_between_aligning_borders(id) {
                if panes.iter().all(|p| {
                    let pane = self.panes.get(p).unwrap();
                    pane.can_increase_height_by(pane_to_close_height)
                }) {
                    self.panes.remove(&id);
                    if self.active_terminal == Some(id) {
                        let next_active_pane = self.next_active_pane(&panes);
                        self.active_terminal = next_active_pane;
                        if let Some(next_active_pane) = next_active_pane {
                            if self.is_the_only_selectable_pane(&next_active_pane)
                                && self.draw_pane_frames
                            {
                                let should_render_only_title = true;
                                self.panes
                                    .get_mut(&next_active_pane)
                                    .unwrap()
                                    .show_boundaries_frame(should_render_only_title);
                            }
                        }
                    }
                    for pane_id in panes.iter() {
                        self.increase_pane_height_down(pane_id, pane_to_close_height);
                    }
                    return;
                }
            }
            if let Some(panes) = self.panes_below_between_aligning_borders(id) {
                if panes.iter().all(|p| {
                    let pane = self.panes.get(p).unwrap();
                    pane.can_increase_height_by(pane_to_close_height)
                }) {
                    self.panes.remove(&id);
                    if self.active_terminal == Some(id) {
                        let next_active_pane = self.next_active_pane(&panes);
                        self.active_terminal = next_active_pane;
                        if let Some(next_active_pane) = next_active_pane {
                            if self.is_the_only_selectable_pane(&next_active_pane)
                                && self.draw_pane_frames
                            {
                                let should_render_only_title = true;
                                self.panes
                                    .get_mut(&next_active_pane)
                                    .unwrap()
                                    .show_boundaries_frame(should_render_only_title);
                            }
                        }
                    }
                    for pane_id in panes.iter() {
                        self.increase_pane_height_up(pane_id, pane_to_close_height);
                    }
                    return;
                }
            }
            // if we reached here, this is either the last pane or there's some sort of
            // configuration error (eg. we're trying to close a pane surrounded by fixed panes)
            self.panes.remove(&id);
        }
    }
    pub fn close_focused_pane(&mut self) {
        if let Some(active_pane_id) = self.get_active_pane_id() {
            self.close_pane(active_pane_id);
            self.senders
                .send_to_pty(PtyInstruction::ClosePane(active_pane_id))
                .unwrap();
        }
    }
    pub fn scroll_active_terminal_up(&mut self) {
        if let Some(active_terminal_id) = self.get_active_terminal_id() {
            let active_terminal = self
                .panes
                .get_mut(&PaneId::Terminal(active_terminal_id))
                .unwrap();
            active_terminal.scroll_up(1);
            self.render();
        }
    }
    pub fn scroll_active_terminal_down(&mut self) {
        if let Some(active_terminal_id) = self.get_active_terminal_id() {
            let active_terminal = self
                .panes
                .get_mut(&PaneId::Terminal(active_terminal_id))
                .unwrap();
            active_terminal.scroll_down(1);
            self.render();
        }
    }
    pub fn scroll_active_terminal_up_page(&mut self) {
        if let Some(active_terminal_id) = self.get_active_terminal_id() {
            let active_terminal = self
                .panes
                .get_mut(&PaneId::Terminal(active_terminal_id))
                .unwrap();
            // prevent overflow when row == 0
            let scroll_columns = active_terminal.rows().max(1) - 1;
            active_terminal.scroll_up(scroll_columns);
            self.render();
        }
    }
    pub fn scroll_active_terminal_down_page(&mut self) {
        if let Some(active_terminal_id) = self.get_active_terminal_id() {
            let active_terminal = self
                .panes
                .get_mut(&PaneId::Terminal(active_terminal_id))
                .unwrap();
            // prevent overflow when row == 0
            let scroll_columns = active_terminal.rows().max(1) - 1;
            active_terminal.scroll_down(scroll_columns);
            self.render();
        }
    }
    pub fn scroll_active_terminal_to_bottom(&mut self) {
        if let Some(active_terminal_id) = self.get_active_terminal_id() {
            let active_terminal = self
                .panes
                .get_mut(&PaneId::Terminal(active_terminal_id))
                .unwrap();
            active_terminal.clear_scroll();
            self.render();
        }
    }
    pub fn clear_active_terminal_scroll(&mut self) {
        if let Some(active_terminal_id) = self.get_active_terminal_id() {
            let active_terminal = self
                .panes
                .get_mut(&PaneId::Terminal(active_terminal_id))
                .unwrap();
            active_terminal.clear_scroll();
        }
    }
    pub fn scroll_terminal_up(&mut self, point: &Position, lines: usize) {
        if let Some(pane) = self.get_pane_at(point) {
            pane.scroll_up(lines);
            self.render();
        }
    }
    pub fn scroll_terminal_down(&mut self, point: &Position, lines: usize) {
        if let Some(pane) = self.get_pane_at(point) {
            pane.scroll_down(lines);
            self.render();
        }
    }
    fn get_pane_at(&mut self, point: &Position) -> Option<&mut Box<dyn Pane>> {
        if let Some(pane_id) = self.get_pane_id_at(point) {
            self.panes.get_mut(&pane_id)
        } else {
            None
        }
    }
    fn get_pane_id_at(&self, point: &Position) -> Option<PaneId> {
        if self.fullscreen_is_active {
            return self.get_active_pane_id();
        }

        self.get_selectable_panes()
            .find(|(_, p)| p.contains(point))
            .map(|(&id, _)| id)
    }
    pub fn handle_left_click(&mut self, position: &Position) {
        self.focus_pane_at(position);

        if let Some(pane) = self.get_pane_at(position) {
            let relative_position = pane.relative_position(position);
            pane.start_selection(&relative_position);
            self.render();
        };
    }
    fn focus_pane_at(&mut self, point: &Position) {
        if let Some(clicked_pane) = self.get_pane_id_at(point) {
            self.active_terminal = Some(clicked_pane);
            self.render();
        }
    }
    pub fn handle_mouse_release(&mut self, position: &Position) {
        let active_pane_id = self.get_active_pane_id();
        // on release, get the selected text from the active pane, and reset it's selection
        let mut selected_text = None;
        if active_pane_id != self.get_pane_id_at(position) {
            if let Some(active_pane_id) = active_pane_id {
                if let Some(active_pane) = self.panes.get_mut(&active_pane_id) {
                    active_pane.end_selection(None);
                    selected_text = active_pane.get_selected_text();
                    active_pane.reset_selection();
                    self.render();
                }
            }
        } else if let Some(pane) = self.get_pane_at(position) {
            let relative_position = pane.relative_position(position);
            pane.end_selection(Some(&relative_position));
            selected_text = pane.get_selected_text();
            pane.reset_selection();
            self.render();
        }

        if let Some(selected_text) = selected_text {
            self.write_selection_to_clipboard(&selected_text);
        }
    }
    pub fn handle_mouse_hold(&mut self, position_on_screen: &Position) {
        if let Some(active_pane_id) = self.get_active_pane_id() {
            if let Some(active_pane) = self.panes.get_mut(&active_pane_id) {
                let relative_position = active_pane.relative_position(position_on_screen);
                active_pane.update_selection(&relative_position);
            }
        }
        self.render();
    }

    pub fn copy_selection(&self) {
        let selected_text = self.get_active_pane().and_then(|p| p.get_selected_text());
        if let Some(selected_text) = selected_text {
            self.write_selection_to_clipboard(&selected_text);
        }
    }

    fn write_selection_to_clipboard(&self, selection: &str) {
        let output = format!("\u{1b}]52;c;{}\u{1b}\\", base64::encode(selection));
        self.senders
            .send_to_server(ServerInstruction::Render(Some(output)))
            .unwrap();
    }
    fn is_inside_viewport(&self, pane_id: &PaneId) -> bool {
        let pane_position_and_size = self.panes.get(pane_id).unwrap().position_and_size();
        pane_position_and_size.y >= self.viewport.y
            && pane_position_and_size.y + pane_position_and_size.rows
                <= self.viewport.y + self.viewport.rows
    }
    fn offset_viewport(&mut self, position_and_size: &PositionAndSize) {
        if position_and_size.x == self.viewport.x
            && position_and_size.x + position_and_size.cols == self.viewport.x + self.viewport.cols
        {
            if position_and_size.y == self.viewport.y {
                self.viewport.y += position_and_size.rows;
                self.viewport.rows -= position_and_size.rows;
            } else if position_and_size.y + position_and_size.rows
                == self.viewport.y + self.viewport.rows
            {
                self.viewport.rows -= position_and_size.rows;
            }
        }
        if position_and_size.y == self.viewport.y
            && position_and_size.y + position_and_size.rows == self.viewport.y + self.viewport.rows
        {
            if position_and_size.x == self.viewport.x {
                self.viewport.x += position_and_size.cols;
                self.viewport.cols -= position_and_size.cols;
            } else if position_and_size.x + position_and_size.cols
                == self.viewport.x + self.viewport.cols
            {
                self.viewport.cols -= position_and_size.cols;
            }
        }
    }
}

#[cfg(test)]
#[path = "./unit/tab_tests.rs"]
mod tab_tests;<|MERGE_RESOLUTION|>--- conflicted
+++ resolved
@@ -24,11 +24,7 @@
     cmp::Reverse,
     collections::{BTreeMap, HashSet},
 };
-<<<<<<< HEAD
 use zellij_tile::data::{Event, InputMode, ModeInfo, Palette, PaletteColor};
-=======
-use zellij_tile::data::{Event, ModeInfo, Palette};
->>>>>>> 426cee72
 use zellij_utils::{
     input::{
         layout::{Layout, Run},
@@ -350,13 +346,8 @@
         }
     }
 
-<<<<<<< HEAD
-    pub fn apply_layout(&mut self, layout: Layout, new_pids: Vec<RawFd>) {
+    pub fn apply_layout(&mut self, layout: Layout, new_pids: Vec<RawFd>, tab_index: usize) {
         // TODO: this should be an attribute on Screen instead of viewport
-=======
-    pub fn apply_layout(&mut self, layout: Layout, new_pids: Vec<RawFd>, tab_index: usize) {
-        // TODO: this should be an attribute on Screen instead of full_screen_ws
->>>>>>> 426cee72
         let free_space = PositionAndSize {
             x: 0,
             y: 0,
@@ -968,6 +959,7 @@
     pub fn set_force_render(&mut self) {
         for pane in self.panes.values_mut() {
             pane.set_should_render(true);
+            pane.set_should_render_boundaries(true);
             pane.render_full_viewport();
         }
     }
