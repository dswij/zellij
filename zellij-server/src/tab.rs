--- conflicted
+++ resolved
@@ -968,51 +968,33 @@
         // render panes and their frames
         for (kind, pane) in self.panes.iter_mut() {
             if !self.panes_to_hide.contains(&pane.pid()) {
-<<<<<<< HEAD
                 let mut pane_contents_and_ui =
                     PaneContentsAndUi::new(pane, output, self.colors, &self.active_panes);
                 if let PaneId::Terminal(..) = kind {
                     pane_contents_and_ui.render_pane_contents_for_all_clients();
                 }
-                for client_id in self.connected_clients.iter() {
+                for &client_id in &self.connected_clients {
                     let client_mode = self
                         .mode_info
-                        .get(client_id)
+                        .get(&client_id)
                         .unwrap_or(&self.default_mode_info)
                         .mode;
                     if let PaneId::Plugin(..) = kind {
-                        pane_contents_and_ui.render_pane_contents_for_client(*client_id);
+                        pane_contents_and_ui.render_pane_contents_for_client(client_id);
                     }
                     if self.draw_pane_frames {
                         pane_contents_and_ui.render_pane_frame(
-                            *client_id,
+                            client_id,
                             client_mode,
                             self.session_is_mirrored,
                         );
-=======
-                let mut pane_contents_and_ui = PaneContentsAndUi::new(
-                    pane,
-                    output,
-                    self.colors,
-                    &self.active_panes,
-                    self.mode_info.mode,
-                );
-                pane_contents_and_ui.render_pane_contents_for_all_clients();
-                for &client_id in &self.connected_clients {
-                    if self.draw_pane_frames {
-                        pane_contents_and_ui.render_pane_frame(client_id, self.session_is_mirrored);
->>>>>>> 56e85f87
                     } else {
                         let boundaries = client_id_to_boundaries
                             .entry(client_id)
                             .or_insert_with(|| Boundaries::new(self.viewport));
                         pane_contents_and_ui.render_pane_boundaries(
-<<<<<<< HEAD
-                            *client_id,
+                            client_id,
                             client_mode,
-=======
-                            client_id,
->>>>>>> 56e85f87
                             boundaries,
                             self.session_is_mirrored,
                         );
