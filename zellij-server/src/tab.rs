--- conflicted
+++ resolved
@@ -18,26 +18,20 @@
     cmp::Reverse,
     collections::{BTreeMap, HashSet},
 };
-<<<<<<< HEAD
 use zellij_tile::data::{Event, ModeInfo, Palette};
 use zellij_utils::pane_size::{Constraint, Size};
-=======
 use zellij_tile::data::{Event, InputMode, ModeInfo, Palette, PaletteColor};
->>>>>>> fde38dcb
 use zellij_utils::{
     input::{
         layout::{Layout, Run},
         parse_keys,
     },
-<<<<<<< HEAD
     pane_size::{Dimension, PaneGeom},
     position::Position,
     serde,
     shared::adjust_to_size,
     zellij_tile,
-=======
     pane_size::PositionAndSize,
->>>>>>> fde38dcb
 };
 
 // FIXME: Can I destroy this yet?
@@ -53,9 +47,8 @@
 
 type BorderAndPaneIds = (usize, Vec<PaneId>);
 
-<<<<<<< HEAD
 // FIXME: These functions need to be de-duplicated
-fn split_vertically_with_gap(rect: &PaneGeom) -> Option<(PaneGeom, PaneGeom)> {
+fn split_vertically(rect: &PaneGeom) -> Option<(PaneGeom, PaneGeom)> {
     match rect.cols.constraint {
         Constraint::Fixed(_) => None,
         Constraint::Percent(p) => {
@@ -73,7 +66,7 @@
     }
 }
 
-fn split_horizontally_with_gap(rect: &PaneGeom) -> Option<(PaneGeom, PaneGeom)> {
+fn split_horizontally(rect: &PaneGeom) -> Option<(PaneGeom, PaneGeom)> {
     match rect.rows.constraint {
         Constraint::Fixed(_) => None,
         Constraint::Percent(p) => {
@@ -89,34 +82,6 @@
             Some((first_rect, second_rect))
         }
     }
-=======
-fn split_vertically(rect: &PositionAndSize) -> (PositionAndSize, PositionAndSize) {
-    let width_of_each_half = rect.cols / 2;
-    let mut first_rect = *rect;
-    let mut second_rect = *rect;
-    if rect.cols % 2 == 0 {
-        first_rect.cols = width_of_each_half;
-    } else {
-        first_rect.cols = width_of_each_half + 1;
-    }
-    second_rect.x = first_rect.x + first_rect.cols;
-    second_rect.cols = width_of_each_half;
-    (first_rect, second_rect)
-}
-
-fn split_horizontally(rect: &PositionAndSize) -> (PositionAndSize, PositionAndSize) {
-    let height_of_each_half = rect.rows / 2;
-    let mut first_rect = *rect;
-    let mut second_rect = *rect;
-    if rect.rows % 2 == 0 {
-        first_rect.rows = height_of_each_half;
-    } else {
-        first_rect.rows = height_of_each_half + 1;
-    }
-    second_rect.y = first_rect.y + first_rect.rows;
-    second_rect.rows = height_of_each_half;
-    (first_rect, second_rect)
->>>>>>> fde38dcb
 }
 
 fn pane_content_offset(
@@ -148,12 +113,8 @@
     panes_to_hide: HashSet<PaneId>,
     active_terminal: Option<PaneId>,
     max_panes: Option<usize>,
-<<<<<<< HEAD
-    full_screen_ws: Size,
-=======
     viewport: PositionAndSize,     // includes all selectable panes
-    display_area: PositionAndSize, // includes all panes (including eg. the status bar and tab bar in the default layout)
->>>>>>> fde38dcb
+    display_area: Size, // includes all panes (including eg. the status bar and tab bar in the default layout)
     fullscreen_is_active: bool,
     os_api: Box<dyn ServerOsApi>,
     pub senders: ThreadSenders,
@@ -238,17 +199,10 @@
         self.y() + self.rows()
     }
     fn is_directly_right_of(&self, other: &dyn Pane) -> bool {
-<<<<<<< HEAD
-        self.x() == other.x() + other.cols() + 1
+        self.x() == other.x() + other.cols()
     }
     fn is_directly_left_of(&self, other: &dyn Pane) -> bool {
-        self.x() + self.cols() + 1 == other.x()
-=======
-        self.x() == other.x() + other.columns()
-    }
-    fn is_directly_left_of(&self, other: &dyn Pane) -> bool {
-        self.x() + self.columns() == other.x()
->>>>>>> fde38dcb
+        self.x() + self.cols() == other.x()
     }
     fn is_directly_below(&self, other: &dyn Pane) -> bool {
         self.y() == other.y() + other.rows()
@@ -268,21 +222,13 @@
             - std::cmp::max(self.y(), other.y())
     }
     fn vertically_overlaps_with(&self, other: &dyn Pane) -> bool {
-<<<<<<< HEAD
-        (self.x() >= other.x() && self.x() <= (other.x() + other.cols()))
+        (self.x() >= other.x() && self.x() < (other.x() + other.cols()))
             || ((self.x() + self.cols()) <= (other.x() + other.cols())
                 && (self.x() + self.cols()) > other.x())
-            || (self.x() <= other.x() && (self.x() + self.cols() >= (other.x() + other.cols())))
-            || (other.x() <= self.x() && (other.x() + other.cols() >= (self.x() + self.cols())))
-=======
-        (self.x() >= other.x() && self.x() < (other.x() + other.columns()))
-            || ((self.x() + self.columns()) <= (other.x() + other.columns())
-                && (self.x() + self.columns()) > other.x())
             || (self.x() <= other.x()
-                && (self.x() + self.columns() >= (other.x() + other.columns())))
+                && (self.x() + self.cols() >= (other.x() + other.cols())))
             || (other.x() <= self.x()
-                && (other.x() + other.columns() >= (self.x() + self.columns())))
->>>>>>> fde38dcb
+                && (other.x() + other.cols() >= (self.x() + self.cols())))
     }
     fn get_vertical_overlap_with(&self, other: &dyn Pane) -> usize {
         std::cmp::min(self.x() + self.cols(), other.x() + other.cols())
@@ -339,11 +285,7 @@
         index: usize,
         position: usize,
         name: String,
-<<<<<<< HEAD
-        full_screen_ws: Size,
-=======
         viewport: &PositionAndSize,
->>>>>>> fde38dcb
         os_api: Box<dyn ServerOsApi>,
         senders: ThreadSenders,
         max_panes: Option<usize>,
@@ -354,15 +296,11 @@
         draw_pane_frames: bool,
     ) -> Self {
         let panes = if let Some(PaneId::Terminal(pid)) = pane_id {
-<<<<<<< HEAD
-            let new_terminal = TerminalPane::new(pid, full_screen_ws.into(), colors);
-=======
             let pane_title_only = true;
-            let mut new_terminal = TerminalPane::new(pid, *viewport, colors, 1);
+            let mut new_terminal = TerminalPane::new(pid, *viewport.into(), colors, 1);
             if draw_pane_frames {
                 new_terminal.show_boundaries_frame(pane_title_only);
             }
->>>>>>> fde38dcb
             os_api.set_terminal_size_using_fd(
                 new_terminal.pid,
                 new_terminal.cols() as u16,
@@ -389,12 +327,8 @@
             max_panes,
             panes_to_hide: HashSet::new(),
             active_terminal: pane_id,
-<<<<<<< HEAD
-            full_screen_ws,
-=======
             viewport: *viewport,
             display_area: *viewport,
->>>>>>> fde38dcb
             fullscreen_is_active: false,
             synchronize_is_active: false,
             os_api,
@@ -408,22 +342,12 @@
     }
 
     pub fn apply_layout(&mut self, layout: Layout, new_pids: Vec<RawFd>, tab_index: usize) {
-<<<<<<< HEAD
         // TODO: this should be an attribute on Screen instead of full_screen_ws
         let free_space = PaneGeom {
             x: 0,
             y: 0,
             rows: Dimension::percent(100.0),
             cols: Dimension::percent(100.0),
-=======
-        // TODO: this should be an attribute on Screen instead of viewport
-        let free_space = PositionAndSize {
-            x: 0,
-            y: 0,
-            rows: self.viewport.rows,
-            cols: self.viewport.cols,
-            ..Default::default()
->>>>>>> fde38dcb
         };
         self.panes_to_hide.clear();
         let positions_in_layout = layout.position_panes_in_space(&free_space);
@@ -500,32 +424,27 @@
                 let pane_title_only =
                     next_selectable_pane_position == 1 && total_panes_with_border == 1;
                 let draw_pane_frames = self.draw_pane_frames && !layout.borderless;
-                let mut new_terminal = TerminalPane::new(
+                let mut new_pane = TerminalPane::new(
                     *pid,
                     *position_and_size,
                     self.colors,
                     next_selectable_pane_position,
                 );
                 if draw_pane_frames {
-                    new_terminal.show_boundaries_frame(pane_title_only);
+                    new_pane.show_boundaries_frame(pane_title_only);
                 } else {
                     let (pane_columns_offset, pane_rows_offset) =
                         pane_content_offset(position_and_size, &self.viewport);
-                    new_terminal.offset_content_columns(pane_columns_offset);
-                    new_terminal.offset_content_rows(pane_rows_offset);
+                    new_pane.offset_content_columns(pane_columns_offset);
+                    new_pane.offset_content_rows(pane_rows_offset);
                 }
                 self.os_api.set_terminal_size_using_fd(
-                    new_terminal.pid,
-<<<<<<< HEAD
-                    new_terminal.cols() as u16,
-                    new_terminal.rows() as u16,
-=======
-                    new_terminal.get_content_columns() as u16,
-                    new_terminal.get_content_rows() as u16,
->>>>>>> fde38dcb
+                    new_pane.pid,
+                    new_pane.get_content_columns() as u16,
+                    new_pane.get_content_rows() as u16,
                 );
                 self.panes
-                    .insert(PaneId::Terminal(*pid), Box::new(new_terminal));
+                    .insert(PaneId::Terminal(*pid), Box::new(new_pane));
             }
         }
         for unused_pid in new_pids {
@@ -536,6 +455,7 @@
                 .send_to_pty(PtyInstruction::ClosePane(PaneId::Terminal(*unused_pid)))
                 .unwrap();
         }
+        // FIXME: Active / new / current terminal, should be pane
         self.active_terminal = self.panes.iter().map(|(id, _)| id.to_owned()).next();
         self.resize_whole_tab(self.full_screen_ws);
         self.render();
@@ -547,22 +467,17 @@
         }
         if !self.has_panes() {
             if let PaneId::Terminal(term_pid) = pid {
-<<<<<<< HEAD
-                let new_terminal =
-                    TerminalPane::new(term_pid, self.full_screen_ws.into(), self.colors);
-=======
                 let next_selectable_pane_position = self.get_next_selectable_pane_position();
                 let pane_title_only = next_selectable_pane_position == 1;
                 let mut new_terminal = TerminalPane::new(
                     term_pid,
-                    self.viewport,
+                    self.viewport.into(),
                     self.colors,
                     next_selectable_pane_position,
                 );
                 if self.draw_pane_frames {
                     new_terminal.show_boundaries_frame(pane_title_only);
                 }
->>>>>>> fde38dcb
                 self.os_api.set_terminal_size_using_fd(
                     new_terminal.pid,
                     new_terminal.cols() as u16,
@@ -606,108 +521,69 @@
                 && terminal_to_split.rows() > terminal_to_split.min_height() * 2
             {
                 if let PaneId::Terminal(term_pid) = pid {
-<<<<<<< HEAD
                     if let Some((top_winsize, bottom_winsize)) =
-                        split_horizontally_with_gap(&terminal_ws)
+                        split_horizontally(&terminal_ws)
                     {
-                        let new_terminal = TerminalPane::new(term_pid, bottom_winsize, self.colors);
+                        let pane_title_only = next_selectable_pane_position == 1;
+                        let mut new_terminal = TerminalPane::new(
+                            term_pid,
+                            bottom_winsize,
+                            self.colors,
+                            next_selectable_pane_position,
+                        );
+                        // FIXME: Maybe these could have a better home?
+                        if self.draw_pane_frames {
+                            new_terminal.show_boundaries_frame(pane_title_only);
+                        } else {
+                            let (pane_columns_offset, pane_rows_offset) =
+                                pane_content_offset(&bottom_winsize, &self.viewport);
+                            new_terminal.offset_content_columns(pane_columns_offset);
+                            new_terminal.offset_content_rows(pane_rows_offset);
+                        }
+                        if self.draw_pane_frames {
+                            let only_title = false;
+                            terminal_to_split.show_boundaries_frame(only_title);
+                        } else {
+                            let (pane_columns_offset, pane_rows_offset) =
+                                pane_content_offset(&top_winsize, &self.viewport);
+                            terminal_to_split.offset_content_columns(pane_columns_offset);
+                            terminal_to_split.offset_content_rows(pane_rows_offset);
+                        }
                         terminal_to_split.change_pos_and_size(&top_winsize);
                         self.panes.insert(pid, Box::new(new_terminal));
-=======
-                    let (top_winsize, bottom_winsize) = split_horizontally(&terminal_ws);
-                    let pane_title_only = next_selectable_pane_position == 1;
-                    let mut new_terminal = TerminalPane::new(
-                        term_pid,
-                        bottom_winsize,
-                        self.colors,
-                        next_selectable_pane_position,
-                    );
-                    if self.draw_pane_frames {
-                        new_terminal.show_boundaries_frame(pane_title_only);
-                    } else {
-                        let (pane_columns_offset, pane_rows_offset) =
-                            pane_content_offset(&bottom_winsize, &self.viewport);
-                        new_terminal.offset_content_columns(pane_columns_offset);
-                        new_terminal.offset_content_rows(pane_rows_offset);
-                    }
-                    self.os_api.set_terminal_size_using_fd(
-                        new_terminal.pid,
-                        new_terminal.get_content_columns() as u16,
-                        new_terminal.get_content_rows() as u16,
-                    );
-                    if self.draw_pane_frames {
-                        let only_title = false;
-                        terminal_to_split.show_boundaries_frame(only_title);
-                    } else {
-                        let (pane_columns_offset, pane_rows_offset) =
-                            pane_content_offset(&top_winsize, &self.viewport);
-                        terminal_to_split.offset_content_columns(pane_columns_offset);
-                        terminal_to_split.offset_content_rows(pane_rows_offset);
-                    }
-                    terminal_to_split.change_pos_and_size(&top_winsize);
-                    let terminal_to_split_content_columns = terminal_to_split.get_content_columns();
-                    let terminal_to_split_content_rows = terminal_to_split.get_content_rows();
-                    self.panes.insert(pid, Box::new(new_terminal));
-                    if let PaneId::Terminal(terminal_id_to_split) = terminal_id_to_split {
-                        self.os_api.set_terminal_size_using_fd(
-                            terminal_id_to_split,
-                            terminal_to_split_content_columns as u16,
-                            terminal_to_split_content_rows as u16,
-                        );
->>>>>>> fde38dcb
                     }
                 }
             } else if terminal_to_split.cols() > terminal_to_split.min_width() * 2 {
                 if let PaneId::Terminal(term_pid) = pid {
-<<<<<<< HEAD
                     if let Some((left_winsize, right_winsize)) =
-                        split_vertically_with_gap(&terminal_ws)
+                        split_vertically(&terminal_ws)
                     {
-                        let new_terminal = TerminalPane::new(term_pid, right_winsize, self.colors);
+                        let pane_title_only = next_selectable_pane_position == 1;
+                        let mut new_terminal = TerminalPane::new(
+                            term_pid,
+                            right_winsize,
+                            self.colors,
+                            next_selectable_pane_position,
+                        );
+                        if self.draw_pane_frames {
+                            new_terminal.show_boundaries_frame(pane_title_only);
+                        } else {
+                            let (pane_columns_offset, pane_rows_offset) =
+                                pane_content_offset(&right_winsize, &self.viewport);
+                            new_terminal.offset_content_columns(pane_columns_offset);
+                            new_terminal.offset_content_rows(pane_rows_offset);
+                        }
+                        if self.draw_pane_frames {
+                            let only_title = false;
+                            terminal_to_split.show_boundaries_frame(only_title);
+                        } else {
+                            let (pane_columns_offset, pane_rows_offset) =
+                                pane_content_offset(&left_winsize, &self.viewport);
+                            terminal_to_split.offset_content_columns(pane_columns_offset);
+                            terminal_to_split.offset_content_rows(pane_rows_offset);
+                        }
                         terminal_to_split.change_pos_and_size(&left_winsize);
                         self.panes.insert(pid, Box::new(new_terminal));
-=======
-                    let (left_winsize, right_winsize) = split_vertically(&terminal_ws);
-                    let pane_title_only = next_selectable_pane_position == 1;
-                    let mut new_terminal = TerminalPane::new(
-                        term_pid,
-                        right_winsize,
-                        self.colors,
-                        next_selectable_pane_position,
-                    );
-                    if self.draw_pane_frames {
-                        new_terminal.show_boundaries_frame(pane_title_only);
-                    } else {
-                        let (pane_columns_offset, pane_rows_offset) =
-                            pane_content_offset(&right_winsize, &self.viewport);
-                        new_terminal.offset_content_columns(pane_columns_offset);
-                        new_terminal.offset_content_rows(pane_rows_offset);
-                    }
-                    self.os_api.set_terminal_size_using_fd(
-                        new_terminal.pid,
-                        new_terminal.get_content_columns() as u16,
-                        new_terminal.get_content_rows() as u16,
-                    );
-                    if self.draw_pane_frames {
-                        let only_title = false;
-                        terminal_to_split.show_boundaries_frame(only_title);
-                    } else {
-                        let (pane_columns_offset, pane_rows_offset) =
-                            pane_content_offset(&left_winsize, &self.viewport);
-                        terminal_to_split.offset_content_columns(pane_columns_offset);
-                        terminal_to_split.offset_content_rows(pane_rows_offset);
-                    }
-                    terminal_to_split.change_pos_and_size(&left_winsize);
-                    let terminal_to_split_content_columns = terminal_to_split.get_content_columns();
-                    let terminal_to_split_content_rows = terminal_to_split.get_content_rows();
-                    self.panes.insert(pid, Box::new(new_terminal));
-                    if let PaneId::Terminal(terminal_id_to_split) = terminal_id_to_split {
-                        self.os_api.set_terminal_size_using_fd(
-                            terminal_id_to_split,
-                            terminal_to_split_content_columns as u16,
-                            terminal_to_split_content_rows as u16,
-                        );
->>>>>>> fde38dcb
                     }
                 }
             }
@@ -723,14 +599,6 @@
         }
         if !self.has_panes() {
             if let PaneId::Terminal(term_pid) = pid {
-<<<<<<< HEAD
-                let new_terminal =
-                    TerminalPane::new(term_pid, self.full_screen_ws.into(), self.colors);
-                self.os_api.set_terminal_size_using_fd(
-                    new_terminal.pid,
-                    new_terminal.cols() as u16,
-                    new_terminal.rows() as u16,
-=======
                 let next_selectable_pane_position = self.get_next_selectable_pane_position();
                 let pane_title_only = next_selectable_pane_position == 1;
                 let mut new_terminal = TerminalPane::new(
@@ -742,12 +610,6 @@
                 if self.draw_pane_frames {
                     new_terminal.show_boundaries_frame(pane_title_only);
                 }
-                self.os_api.set_terminal_size_using_fd(
-                    new_terminal.pid,
-                    new_terminal.get_content_columns() as u16,
-                    new_terminal.get_content_rows() as u16,
->>>>>>> fde38dcb
-                );
                 self.panes.insert(pid, Box::new(new_terminal));
                 self.active_terminal = Some(pid);
             }
@@ -760,69 +622,38 @@
                     .unwrap();
                 return;
             }
-<<<<<<< HEAD
             let terminal_ws = active_pane.position_and_size();
-            if let Some((top_winsize, bottom_winsize)) = split_horizontally_with_gap(&terminal_ws) {
+            if let Some((top_winsize, bottom_winsize)) = split_horizontally(&terminal_ws) {
+                let next_selectable_pane_position = self.get_next_selectable_pane_position();
+                let pane_title_only = next_selectable_pane_position == 1;
                 let new_terminal = TerminalPane::new(term_pid, bottom_winsize, self.colors);
+                if self.draw_pane_frames {
+                    let only_title = false;
+                    active_pane.show_boundaries_frame(only_title);
+                } else {
+                    let (pane_columns_offset, pane_rows_offset) =
+                        pane_content_offset(&top_winsize, &self.viewport);
+                    active_pane.offset_content_columns(pane_columns_offset);
+                    active_pane.offset_content_rows(pane_rows_offset);
+                }
                 active_pane.change_pos_and_size(&top_winsize);
+                if self.draw_pane_frames {
+                    new_terminal.show_boundaries_frame(pane_title_only);
+                } else {
+                    let (pane_columns_offset, pane_rows_offset) =
+                        pane_content_offset(&bottom_winsize, &self.viewport);
+                    new_terminal.offset_content_columns(pane_columns_offset);
+                    new_terminal.offset_content_rows(pane_rows_offset);
+                }
+                self.os_api.set_terminal_size_using_fd(
+                    new_terminal.pid,
+                    new_terminal.get_content_columns() as u16,
+                    new_terminal.get_content_rows() as u16,
+                );
                 self.panes.insert(pid, Box::new(new_terminal));
                 self.active_terminal = Some(pid);
                 self.resize_whole_tab(self.full_screen_ws);
                 self.render();
-=======
-            let terminal_ws = PositionAndSize {
-                x: active_pane.x(),
-                y: active_pane.y(),
-                rows: active_pane.rows(),
-                cols: active_pane.columns(),
-                ..Default::default()
-            };
-            let (top_winsize, bottom_winsize) = split_horizontally(&terminal_ws);
-
-            if self.draw_pane_frames {
-                let only_title = false;
-                active_pane.show_boundaries_frame(only_title);
-            } else {
-                let (pane_columns_offset, pane_rows_offset) =
-                    pane_content_offset(&top_winsize, &self.viewport);
-                active_pane.offset_content_columns(pane_columns_offset);
-                active_pane.offset_content_rows(pane_rows_offset);
-            }
-            active_pane.change_pos_and_size(&top_winsize);
-
-            let active_pane_content_columns = active_pane.get_content_columns();
-            let active_pane_content_rows = active_pane.get_content_rows();
-
-            let next_selectable_pane_position = self.get_next_selectable_pane_position();
-            let pane_title_only = next_selectable_pane_position == 1;
-            let mut new_terminal = TerminalPane::new(
-                term_pid,
-                bottom_winsize,
-                self.colors,
-                next_selectable_pane_position,
-            );
-            if self.draw_pane_frames {
-                new_terminal.show_boundaries_frame(pane_title_only);
-            } else {
-                let (pane_columns_offset, pane_rows_offset) =
-                    pane_content_offset(&bottom_winsize, &self.viewport);
-                new_terminal.offset_content_columns(pane_columns_offset);
-                new_terminal.offset_content_rows(pane_rows_offset);
-            }
-            self.os_api.set_terminal_size_using_fd(
-                new_terminal.pid,
-                new_terminal.get_content_columns() as u16,
-                new_terminal.get_content_rows() as u16,
-            );
-            self.panes.insert(pid, Box::new(new_terminal));
-
-            if let PaneId::Terminal(active_terminal_pid) = active_pane_id {
-                self.os_api.set_terminal_size_using_fd(
-                    *active_terminal_pid,
-                    active_pane_content_columns as u16,
-                    active_pane_content_rows as u16,
-                );
->>>>>>> fde38dcb
             }
         }
     }
@@ -833,14 +664,6 @@
         }
         if !self.has_panes() {
             if let PaneId::Terminal(term_pid) = pid {
-<<<<<<< HEAD
-                let new_terminal =
-                    TerminalPane::new(term_pid, self.full_screen_ws.into(), self.colors);
-                self.os_api.set_terminal_size_using_fd(
-                    new_terminal.pid,
-                    new_terminal.cols() as u16,
-                    new_terminal.rows() as u16,
-=======
                 let next_selectable_pane_position = self.get_next_selectable_pane_position();
                 let pane_title_only = next_selectable_pane_position == 1;
                 let mut new_terminal = TerminalPane::new(
@@ -852,11 +675,11 @@
                 if self.draw_pane_frames {
                     new_terminal.show_boundaries_frame(pane_title_only);
                 }
+                // FIXME: Maybe all of the fd size setting should be in resize?
                 self.os_api.set_terminal_size_using_fd(
                     new_terminal.pid,
                     new_terminal.get_content_columns() as u16,
                     new_terminal.get_content_rows() as u16,
->>>>>>> fde38dcb
                 );
                 self.panes.insert(pid, Box::new(new_terminal));
                 self.active_terminal = Some(pid);
@@ -865,79 +688,44 @@
             // TODO: check minimum size of active terminal
             let active_pane_id = &self.get_active_pane_id().unwrap();
             let active_pane = self.panes.get_mut(active_pane_id).unwrap();
-<<<<<<< HEAD
-            if active_pane.cols() < MIN_TERMINAL_WIDTH * 2 + 1 {
-=======
-            if active_pane.columns() < MIN_TERMINAL_WIDTH * 2 {
->>>>>>> fde38dcb
+            if active_pane.cols() < MIN_TERMINAL_WIDTH * 2 {
                 self.senders
                     .send_to_pty(PtyInstruction::ClosePane(pid)) // we can't open this pane, close the pty
                     .unwrap();
                 return;
             }
-<<<<<<< HEAD
             let terminal_ws = active_pane.position_and_size();
-            if let Some((left_winsize, right_winsize)) = split_vertically_with_gap(&terminal_ws) {
-                let new_terminal = TerminalPane::new(term_pid, right_winsize, self.colors);
+            if let Some((left_winsize, right_winsize)) = split_vertically(&terminal_ws) {
+                let next_selectable_pane_position = self.get_next_selectable_pane_position();
+                let pane_title_only = next_selectable_pane_position == 1;
+                let mut new_terminal = TerminalPane::new(
+                    term_pid,
+                    right_winsize,
+                    self.colors,
+                    next_selectable_pane_position,
+                );
+                if self.draw_pane_frames {
+                    let only_title = false;
+                    active_pane.show_boundaries_frame(only_title);
+                } else {
+                    let (pane_columns_offset, pane_rows_offset) =
+                        pane_content_offset(&left_winsize, &self.viewport);
+                    active_pane.offset_content_columns(pane_columns_offset);
+                    active_pane.offset_content_rows(pane_rows_offset);
+                }
                 active_pane.change_pos_and_size(&left_winsize);
+                if self.draw_pane_frames {
+                    new_terminal.show_boundaries_frame(pane_title_only);
+                } else {
+                    let (pane_columns_offset, pane_rows_offset) =
+                        pane_content_offset(&right_winsize, &self.viewport);
+                    new_terminal.offset_content_columns(pane_columns_offset);
+                    new_terminal.offset_content_rows(pane_rows_offset);
+                }
                 self.panes.insert(pid, Box::new(new_terminal));
                 self.active_terminal = Some(pid);
                 self.resize_whole_tab(self.full_screen_ws);
                 self.render();
-=======
-            let terminal_ws = PositionAndSize {
-                x: active_pane.x(),
-                y: active_pane.y(),
-                rows: active_pane.rows(),
-                cols: active_pane.columns(),
-                ..Default::default()
-            };
-            let (left_winsize, right_winsize) = split_vertically(&terminal_ws);
-
-            if self.draw_pane_frames {
-                let only_title = false;
-                active_pane.show_boundaries_frame(only_title);
-            } else {
-                let (pane_columns_offset, pane_rows_offset) =
-                    pane_content_offset(&left_winsize, &self.viewport);
-                active_pane.offset_content_columns(pane_columns_offset);
-                active_pane.offset_content_rows(pane_rows_offset);
-            }
-            active_pane.change_pos_and_size(&left_winsize);
-
-            let active_pane_content_columns = active_pane.get_content_columns();
-            let active_pane_content_rows = active_pane.get_content_rows();
-
-            let next_selectable_pane_position = self.get_next_selectable_pane_position();
-            let pane_title_only = next_selectable_pane_position == 1;
-            let mut new_terminal = TerminalPane::new(
-                term_pid,
-                right_winsize,
-                self.colors,
-                next_selectable_pane_position,
-            );
-            if self.draw_pane_frames {
-                new_terminal.show_boundaries_frame(pane_title_only);
-            } else {
-                let (pane_columns_offset, pane_rows_offset) =
-                    pane_content_offset(&right_winsize, &self.viewport);
-                new_terminal.offset_content_columns(pane_columns_offset);
-                new_terminal.offset_content_rows(pane_rows_offset);
-            }
-            self.os_api.set_terminal_size_using_fd(
-                new_terminal.pid,
-                new_terminal.get_content_columns() as u16,
-                new_terminal.get_content_rows() as u16,
-            );
-            self.panes.insert(pid, Box::new(new_terminal));
-
-            if let PaneId::Terminal(active_terminal_pid) = active_pane_id {
-                self.os_api.set_terminal_size_using_fd(
-                    *active_terminal_pid,
-                    active_pane_content_columns as u16,
-                    active_pane_content_rows as u16,
-                );
->>>>>>> fde38dcb
             }
         }
     }
@@ -1055,14 +843,6 @@
                     return;
                 } else {
                     let active_terminal = self.panes.get_mut(&active_pane_id).unwrap();
-<<<<<<< HEAD
-                    active_terminal.override_size_and_position(PaneGeom {
-                        x: 0,
-                        y: 0,
-                        rows: Dimension::percent(100.0),
-                        cols: Dimension::percent(100.0),
-                    });
-=======
                     if self.draw_pane_frames {
                         // full screen panes don't need their full frame
                         let only_title = true;
@@ -1071,25 +851,20 @@
                         active_terminal.offset_content_rows(0);
                         active_terminal.offset_content_columns(0);
                     }
+                    // FIXME: Write a From<PositionAndSize> for PaneGeom that uses 100% sizes
                     active_terminal.override_size_and_position(
                         self.viewport.x,
                         self.viewport.y,
                         &self.viewport,
                     );
->>>>>>> fde38dcb
                 }
             }
             let active_terminal = self.panes.get(&active_pane_id).unwrap();
             if let PaneId::Terminal(active_pid) = active_pane_id {
                 self.os_api.set_terminal_size_using_fd(
                     active_pid,
-<<<<<<< HEAD
-                    active_terminal.cols() as u16,
-                    active_terminal.rows() as u16,
-=======
                     active_terminal.get_content_columns() as u16,
                     active_terminal.get_content_rows() as u16,
->>>>>>> fde38dcb
                 );
             }
             self.set_force_render();
@@ -1203,14 +978,6 @@
                     }
                 }
                 if let Some(vte_output) = pane.render() {
-<<<<<<< HEAD
-                    let vte_output = if let PaneId::Terminal(_) = kind {
-                        vte_output
-                    } else {
-                        adjust_to_size(&vte_output, pane.rows(), pane.cols())
-                    };
-=======
->>>>>>> fde38dcb
                     // FIXME: Use Termion for cursor and style clearing?
                     output.push_str(&format!(
                         "\u{1b}[{};{}H\u{1b}[m{}",
@@ -1300,11 +1067,7 @@
             return None;
         }
         for (&pid, terminal) in self.get_panes() {
-<<<<<<< HEAD
-            if terminal.x() + terminal.cols() == terminal_to_check.x() - 1 {
-=======
-            if terminal.x() + terminal.columns() == terminal_to_check.x() {
->>>>>>> fde38dcb
+            if terminal.x() + terminal.cols() == terminal_to_check.x() {
                 ids.push(pid);
             }
         }
@@ -1318,11 +1081,7 @@
         let mut ids = vec![];
         let terminal_to_check = self.panes.get(id).unwrap();
         for (&pid, terminal) in self.get_panes() {
-<<<<<<< HEAD
-            if terminal.x() == terminal_to_check.x() + terminal_to_check.cols() + 1 {
-=======
-            if terminal.x() == terminal_to_check.x() + terminal_to_check.columns() {
->>>>>>> fde38dcb
+            if terminal.x() == terminal_to_check.x() + terminal_to_check.cols() {
                 ids.push(pid);
             }
         }
@@ -1585,11 +1344,7 @@
         top_aligned_terminals.sort_by_key(|a| Reverse(a.x()));
         for terminal in top_aligned_terminals {
             let terminal_to_check = terminals.last().unwrap_or(&terminal_to_check);
-<<<<<<< HEAD
-            if terminal.x() + terminal.cols() + 1 == terminal_to_check.x() {
-=======
-            if terminal.x() + terminal.columns() == terminal_to_check.x() {
->>>>>>> fde38dcb
+            if terminal.x() + terminal.cols() == terminal_to_check.x() {
                 terminals.push(terminal);
             }
         }
@@ -1628,11 +1383,7 @@
         top_aligned_terminals.sort_by_key(|a| a.x());
         for terminal in top_aligned_terminals {
             let terminal_to_check = terminals.last().unwrap_or(&terminal_to_check);
-<<<<<<< HEAD
-            if terminal.x() == terminal_to_check.x() + terminal_to_check.cols() + 1 {
-=======
-            if terminal.x() == terminal_to_check.x() + terminal_to_check.columns() {
->>>>>>> fde38dcb
+            if terminal.x() == terminal_to_check.x() + terminal_to_check.cols() {
                 terminals.push(terminal);
             }
         }
@@ -1671,11 +1422,7 @@
         // terminals that are next to each other up to current
         for terminal in bottom_aligned_terminals {
             let terminal_to_check = terminals.last().unwrap_or(&terminal_to_check);
-<<<<<<< HEAD
-            if terminal.x() + terminal.cols() + 1 == terminal_to_check.x() {
-=======
-            if terminal.x() + terminal.columns() == terminal_to_check.x() {
->>>>>>> fde38dcb
+            if terminal.x() + terminal.cols() == terminal_to_check.x() {
                 terminals.push(terminal);
             }
         }
@@ -1714,11 +1461,7 @@
         // terminals that are next to each other up to current
         for terminal in bottom_aligned_terminals {
             let terminal_to_check = terminals.last().unwrap_or(&terminal_to_check);
-<<<<<<< HEAD
-            if terminal.x() == terminal_to_check.x() + terminal_to_check.cols() + 1 {
-=======
-            if terminal.x() == terminal_to_check.x() + terminal_to_check.columns() {
->>>>>>> fde38dcb
+            if terminal.x() == terminal_to_check.x() + terminal_to_check.cols() {
                 terminals.push(terminal);
             }
         }
@@ -1734,12 +1477,7 @@
                 right_resize_border = left_terminal_boundary;
             }
         }
-<<<<<<< HEAD
         terminals.retain(|terminal| terminal.x() + terminal.cols() <= right_resize_border);
-=======
-        terminals.retain(|terminal| terminal.x() + terminal.columns() <= right_resize_border);
-
->>>>>>> fde38dcb
         let right_resize_border = if terminals.is_empty() {
             terminal_to_check.x() + terminal_to_check.cols()
         } else {
@@ -1760,15 +1498,11 @@
             terminal.offset_content_rows(pane_rows_offset);
         }
         if let PaneId::Terminal(pid) = id {
+            // FIXME: Probably shouldn't be here?
             self.os_api.set_terminal_size_using_fd(
                 *pid,
-<<<<<<< HEAD
-                terminal.cols() as u16,
-                terminal.rows() as u16,
-=======
                 terminal.get_content_columns() as u16,
                 terminal.get_content_rows() as u16,
->>>>>>> fde38dcb
             );
         }
     }
@@ -1785,13 +1519,8 @@
         if let PaneId::Terminal(pid) = id {
             self.os_api.set_terminal_size_using_fd(
                 *pid,
-<<<<<<< HEAD
-                terminal.cols() as u16,
-                terminal.rows() as u16,
-=======
                 terminal.get_content_columns() as u16,
                 terminal.get_content_rows() as u16,
->>>>>>> fde38dcb
             );
         }
     }
@@ -1808,13 +1537,8 @@
         if let PaneId::Terminal(pid) = terminal.pid() {
             self.os_api.set_terminal_size_using_fd(
                 pid,
-<<<<<<< HEAD
-                terminal.cols() as u16,
-                terminal.rows() as u16,
-=======
                 terminal.get_content_columns() as u16,
                 terminal.get_content_rows() as u16,
->>>>>>> fde38dcb
             );
         }
     }
@@ -1831,13 +1555,8 @@
         if let PaneId::Terminal(pid) = terminal.pid() {
             self.os_api.set_terminal_size_using_fd(
                 pid,
-<<<<<<< HEAD
-                terminal.cols() as u16,
-                terminal.rows() as u16,
-=======
                 terminal.get_content_columns() as u16,
                 terminal.get_content_rows() as u16,
->>>>>>> fde38dcb
             );
         }
     }
@@ -1854,13 +1573,8 @@
         if let PaneId::Terminal(pid) = terminal.pid() {
             self.os_api.set_terminal_size_using_fd(
                 pid,
-<<<<<<< HEAD
-                terminal.cols() as u16,
-                terminal.rows() as u16,
-=======
                 terminal.get_content_columns() as u16,
                 terminal.get_content_rows() as u16,
->>>>>>> fde38dcb
             );
         }
     }
@@ -1877,13 +1591,8 @@
         if let PaneId::Terminal(pid) = terminal.pid() {
             self.os_api.set_terminal_size_using_fd(
                 pid,
-<<<<<<< HEAD
-                terminal.cols() as u16,
-                terminal.rows() as u16,
-=======
                 terminal.get_content_columns() as u16,
                 terminal.get_content_rows() as u16,
->>>>>>> fde38dcb
             );
         }
     }
@@ -1900,13 +1609,8 @@
         if let PaneId::Terminal(pid) = terminal.pid() {
             self.os_api.set_terminal_size_using_fd(
                 pid,
-<<<<<<< HEAD
-                terminal.cols() as u16,
-                terminal.rows() as u16,
-=======
                 terminal.get_content_columns() as u16,
                 terminal.get_content_rows() as u16,
->>>>>>> fde38dcb
             );
         }
     }
@@ -1923,13 +1627,8 @@
         if let PaneId::Terminal(pid) = terminal.pid() {
             self.os_api.set_terminal_size_using_fd(
                 pid,
-<<<<<<< HEAD
-                terminal.cols() as u16,
-                terminal.rows() as u16,
-=======
                 terminal.get_content_columns() as u16,
                 terminal.get_content_rows() as u16,
->>>>>>> fde38dcb
             );
         }
     }
@@ -2300,15 +1999,18 @@
                 cols
             );
         }
-<<<<<<< HEAD
         // FIXME: This is a temporary solution (and a massive mess)
         let Size { rows, cols } = new_screen_size;
         if let Some((cols, rows)) =
             PaneResizer::new(&mut self.panes, &mut self.os_api).resize(Size { rows, cols })
         {
             self.should_clear_display_before_rendering = true;
-            self.full_screen_ws.cols = cols;
-            self.full_screen_ws.rows = rows;
+            let column_difference = cols as isize - self.display_area.cols as isize;
+            let row_difference = rows as isize - self.display_area.rows as isize;
+            self.viewport.cols = (self.viewport.cols as isize + column_difference) as usize;
+            self.viewport.rows = (self.viewport.rows as isize + row_difference) as usize;
+            self.display_area.cols = cols;
+            self.display_area.rows = rows;
         } else {
             log::error!("Failed to resize the tab!!!");
         }
@@ -2324,19 +2026,6 @@
                 cols
             );
         }
-=======
-        if let Some((column_difference, row_difference)) =
-            PaneResizer::new(&mut self.panes, &mut self.os_api)
-                .resize(self.display_area, new_screen_size)
-        {
-            self.should_clear_display_before_rendering = true;
-
-            self.viewport.cols = (self.viewport.cols as isize + column_difference) as usize;
-            self.viewport.rows = (self.viewport.rows as isize + row_difference) as usize;
-            self.display_area.cols = (self.display_area.cols as isize + column_difference) as usize;
-            self.display_area.rows = (self.display_area.rows as isize + row_difference) as usize;
-        };
->>>>>>> fde38dcb
     }
     pub fn resize_left(&mut self) {
         // TODO: find out by how much we actually reduced and only reduce by that much
@@ -2762,7 +2451,6 @@
             self.toggle_active_pane_fullscreen();
         }
         if let Some(pane_to_close) = self.panes.get(&id) {
-<<<<<<< HEAD
             let freed_space = pane_to_close.position_and_size();
             // FIXME: This is pretty rank (two) line(s) of code...
             if let (Constraint::Percent(freed_width), Constraint::Percent(freed_height)) =
@@ -2772,15 +2460,6 @@
                     for pane_id in panes.iter() {
                         self.increase_pane_width_right(pane_id, freed_width);
                     }
-=======
-            let pane_to_close_width = pane_to_close.columns();
-            let pane_to_close_height = pane_to_close.rows();
-            if let Some(panes) = self.panes_to_the_left_between_aligning_borders(id) {
-                if panes.iter().all(|p| {
-                    let pane = self.panes.get(p).unwrap();
-                    pane.can_increase_width_by(pane_to_close_width)
-                }) {
->>>>>>> fde38dcb
                     self.panes.remove(&id);
                     if self.active_terminal == Some(id) {
                         let next_active_pane = self.next_active_pane(&panes);
@@ -2802,19 +2481,10 @@
                     }
                     return;
                 }
-<<<<<<< HEAD
                 if let Some(panes) = self.panes_to_the_right_between_aligning_borders(id) {
                     for pane_id in panes.iter() {
                         self.increase_pane_width_left(pane_id, freed_width);
                     }
-=======
-            }
-            if let Some(panes) = self.panes_to_the_right_between_aligning_borders(id) {
-                if panes.iter().all(|p| {
-                    let pane = self.panes.get(p).unwrap();
-                    pane.can_increase_width_by(pane_to_close_width)
-                }) {
->>>>>>> fde38dcb
                     self.panes.remove(&id);
                     if self.active_terminal == Some(id) {
                         let next_active_pane = self.next_active_pane(&panes);
@@ -2836,19 +2506,10 @@
                     }
                     return;
                 }
-<<<<<<< HEAD
                 if let Some(panes) = self.panes_above_between_aligning_borders(id) {
                     for pane_id in panes.iter() {
                         self.increase_pane_height_down(pane_id, freed_height);
                     }
-=======
-            }
-            if let Some(panes) = self.panes_above_between_aligning_borders(id) {
-                if panes.iter().all(|p| {
-                    let pane = self.panes.get(p).unwrap();
-                    pane.can_increase_height_by(pane_to_close_height)
-                }) {
->>>>>>> fde38dcb
                     self.panes.remove(&id);
                     if self.active_terminal == Some(id) {
                         let next_active_pane = self.next_active_pane(&panes);
@@ -2870,19 +2531,10 @@
                     }
                     return;
                 }
-<<<<<<< HEAD
                 if let Some(panes) = self.panes_below_between_aligning_borders(id) {
                     for pane_id in panes.iter() {
                         self.increase_pane_height_up(pane_id, freed_height);
                     }
-=======
-            }
-            if let Some(panes) = self.panes_below_between_aligning_borders(id) {
-                if panes.iter().all(|p| {
-                    let pane = self.panes.get(p).unwrap();
-                    pane.can_increase_height_by(pane_to_close_height)
-                }) {
->>>>>>> fde38dcb
                     self.panes.remove(&id);
                     if self.active_terminal == Some(id) {
                         let next_active_pane = self.next_active_pane(&panes);
@@ -3073,9 +2725,6 @@
             .send_to_server(ServerInstruction::Render(Some(output)))
             .unwrap();
     }
-<<<<<<< HEAD
-}
-=======
     fn is_inside_viewport(&self, pane_id: &PaneId) -> bool {
         let pane_position_and_size = self.panes.get(pane_id).unwrap().position_and_size();
         pane_position_and_size.y >= self.viewport.y
@@ -3108,9 +2757,4 @@
             }
         }
     }
-}
-
-#[cfg(test)]
-#[path = "./unit/tab_tests.rs"]
-mod tab_tests;
->>>>>>> fde38dcb
+}