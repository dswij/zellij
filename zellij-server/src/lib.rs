--- conflicted
+++ resolved
@@ -116,11 +116,8 @@
 }
 
 pub fn start_server(os_input: Box<dyn ServerOsApi>, socket_path: PathBuf) {
-<<<<<<< HEAD
     info!("starts server");
     #[cfg(not(any(feature = "test", test)))]
-=======
->>>>>>> 50d049a0
     daemonize::Daemonize::new()
         .working_directory(std::env::current_dir().unwrap())
         .umask(0o077)
