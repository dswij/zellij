use zellij_utils::pane_size::PositionAndSize;
use zellij_utils::zellij_tile;

use crate::tab::Pane;
use ansi_term::Colour::{Fixed, RGB};
use std::collections::HashMap;
use zellij_tile::data::{InputMode, Palette, PaletteColor};
use zellij_utils::shared::colors;

use std::fmt::{Display, Error, Formatter};
pub mod boundary_type {
    pub const TOP_RIGHT: &str = "┐";
    pub const VERTICAL: &str = "│";
    pub const HORIZONTAL: &str = "─";
    pub const TOP_LEFT: &str = "┌";
    pub const BOTTOM_RIGHT: &str = "┘";
    pub const BOTTOM_LEFT: &str = "└";
    pub const VERTICAL_LEFT: &str = "┤";
    pub const VERTICAL_RIGHT: &str = "├";
    pub const HORIZONTAL_DOWN: &str = "┬";
    pub const HORIZONTAL_UP: &str = "┴";
    pub const CROSS: &str = "┼";
}

pub(crate) type BoundaryType = &'static str; // easy way to refer to boundary_type above

#[derive(Clone, Copy, Debug)]
pub(crate) struct BoundarySymbol {
    boundary_type: BoundaryType,
    invisible: bool,
    color: Option<PaletteColor>,
}

impl BoundarySymbol {
    pub fn new(boundary_type: BoundaryType) -> Self {
        BoundarySymbol {
            boundary_type,
            invisible: false,
            color: Some(PaletteColor::EightBit(colors::GRAY)),
        }
    }
    pub fn invisible(mut self) -> Self {
        self.invisible = true;
        self
    }
    pub fn color(&mut self, color: Option<PaletteColor>) -> Self {
        self.color = color;
        *self
    }
}

impl Display for BoundarySymbol {
    fn fmt(&self, f: &mut Formatter) -> Result<(), Error> {
        match self.invisible {
            true => write!(f, " "),
            false => match self.color {
                Some(color) => match color {
                    PaletteColor::Rgb((r, g, b)) => {
                        write!(f, "{}", RGB(r, g, b).paint(self.boundary_type))
                    }
                    PaletteColor::EightBit(color) => {
                        write!(f, "{}", Fixed(color).paint(self.boundary_type))
                    }
                },
                None => write!(f, "{}", self.boundary_type),
            },
        }
    }
}

fn combine_symbols(
    current_symbol: BoundarySymbol,
    next_symbol: BoundarySymbol,
) -> Option<BoundarySymbol> {
    use boundary_type::*;
    let invisible = current_symbol.invisible || next_symbol.invisible;
    let color = current_symbol.color.or(next_symbol.color);
    match (current_symbol.boundary_type, next_symbol.boundary_type) {
        (CROSS, _) | (_, CROSS) => {
            // (┼, *) or (*, ┼) => Some(┼)
            let boundary_type = CROSS;
            Some(BoundarySymbol {
                boundary_type,
                invisible,
                color,
            })
        }
        (TOP_RIGHT, TOP_RIGHT) => {
            // (┐, ┐) => Some(┐)
            let boundary_type = TOP_RIGHT;
            Some(BoundarySymbol {
                boundary_type,
                invisible,
                color,
            })
        }
        (TOP_RIGHT, VERTICAL) | (TOP_RIGHT, BOTTOM_RIGHT) | (TOP_RIGHT, VERTICAL_LEFT) => {
            // (┐, │) => Some(┤)
            // (┐, ┘) => Some(┤)
            // (─, ┤) => Some(┤)
            let boundary_type = VERTICAL_LEFT;
            Some(BoundarySymbol {
                boundary_type,
                invisible,
                color,
            })
        }
        (TOP_RIGHT, HORIZONTAL) | (TOP_RIGHT, TOP_LEFT) | (TOP_RIGHT, HORIZONTAL_DOWN) => {
            // (┐, ─) => Some(┬)
            // (┐, ┌) => Some(┬)
            // (┐, ┬) => Some(┬)
            let boundary_type = HORIZONTAL_DOWN;
            Some(BoundarySymbol {
                boundary_type,
                invisible,
                color,
            })
        }
        (TOP_RIGHT, BOTTOM_LEFT) | (TOP_RIGHT, VERTICAL_RIGHT) | (TOP_RIGHT, HORIZONTAL_UP) => {
            // (┐, └) => Some(┼)
            // (┐, ├) => Some(┼)
            // (┐, ┴) => Some(┼)
            let boundary_type = CROSS;
            Some(BoundarySymbol {
                boundary_type,
                invisible,
                color,
            })
        }
        (HORIZONTAL, HORIZONTAL) => {
            // (─, ─) => Some(─)
            let boundary_type = HORIZONTAL;
            Some(BoundarySymbol {
                boundary_type,
                invisible,
                color,
            })
        }
        (HORIZONTAL, VERTICAL) | (HORIZONTAL, VERTICAL_LEFT) | (HORIZONTAL, VERTICAL_RIGHT) => {
            // (─, │) => Some(┼)
            // (─, ┤) => Some(┼)
            // (─, ├) => Some(┼)
            let boundary_type = CROSS;
            Some(BoundarySymbol {
                boundary_type,
                invisible,
                color,
            })
        }
        (HORIZONTAL, TOP_LEFT) | (HORIZONTAL, HORIZONTAL_DOWN) => {
            // (─, ┌) => Some(┬)
            // (─, ┬) => Some(┬)
            let boundary_type = HORIZONTAL_DOWN;
            Some(BoundarySymbol {
                boundary_type,
                invisible,
                color,
            })
        }
        (HORIZONTAL, BOTTOM_RIGHT) | (HORIZONTAL, BOTTOM_LEFT) | (HORIZONTAL, HORIZONTAL_UP) => {
            // (─, ┘) => Some(┴)
            // (─, └) => Some(┴)
            // (─, ┴) => Some(┴)
            let boundary_type = HORIZONTAL_UP;
            Some(BoundarySymbol {
                boundary_type,
                invisible,
                color,
            })
        }
        (VERTICAL, VERTICAL) => {
            // (│, │) => Some(│)
            let boundary_type = VERTICAL;
            Some(BoundarySymbol {
                boundary_type,
                invisible,
                color,
            })
        }
        (VERTICAL, TOP_LEFT) | (VERTICAL, BOTTOM_LEFT) | (VERTICAL, VERTICAL_RIGHT) => {
            // (│, ┌) => Some(├)
            // (│, └) => Some(├)
            // (│, ├) => Some(├)
            let boundary_type = VERTICAL_RIGHT;
            Some(BoundarySymbol {
                boundary_type,
                invisible,
                color,
            })
        }
        (VERTICAL, BOTTOM_RIGHT) | (VERTICAL, VERTICAL_LEFT) => {
            // (│, ┘) => Some(┤)
            // (│, ┤) => Some(┤)
            let boundary_type = VERTICAL_LEFT;
            Some(BoundarySymbol {
                boundary_type,
                invisible,
                color,
            })
        }
        (VERTICAL, HORIZONTAL_DOWN) | (VERTICAL, HORIZONTAL_UP) => {
            // (│, ┬) => Some(┼)
            // (│, ┴) => Some(┼)
            let boundary_type = CROSS;
            Some(BoundarySymbol {
                boundary_type,
                invisible,
                color,
            })
        }
        (TOP_LEFT, TOP_LEFT) => {
            // (┌, ┌) => Some(┌)
            let boundary_type = TOP_LEFT;
            Some(BoundarySymbol {
                boundary_type,
                invisible,
                color,
            })
        }
        (TOP_LEFT, BOTTOM_RIGHT) | (TOP_LEFT, VERTICAL_LEFT) | (TOP_LEFT, HORIZONTAL_UP) => {
            // (┌, ┘) => Some(┼)
            // (┌, ┤) => Some(┼)
            // (┌, ┴) => Some(┼)
            let boundary_type = CROSS;
            Some(BoundarySymbol {
                boundary_type,
                invisible,
                color,
            })
        }
        (TOP_LEFT, BOTTOM_LEFT) | (TOP_LEFT, VERTICAL_RIGHT) => {
            // (┌, └) => Some(├)
            // (┌, ├) => Some(├)
            let boundary_type = VERTICAL_RIGHT;
            Some(BoundarySymbol {
                boundary_type,
                invisible,
                color,
            })
        }
        (TOP_LEFT, HORIZONTAL_DOWN) => {
            // (┌, ┬) => Some(┬)
            let boundary_type = HORIZONTAL_DOWN;
            Some(BoundarySymbol {
                boundary_type,
                invisible,
                color,
            })
        }
        (BOTTOM_RIGHT, BOTTOM_RIGHT) => {
            // (┘, ┘) => Some(┘)
            let boundary_type = BOTTOM_RIGHT;
            Some(BoundarySymbol {
                boundary_type,
                invisible,
                color,
            })
        }
        (BOTTOM_RIGHT, BOTTOM_LEFT) | (BOTTOM_RIGHT, HORIZONTAL_UP) => {
            // (┘, └) => Some(┴)
            // (┘, ┴) => Some(┴)
            let boundary_type = HORIZONTAL_UP;
            Some(BoundarySymbol {
                boundary_type,
                invisible,
                color,
            })
        }
        (BOTTOM_RIGHT, VERTICAL_LEFT) => {
            // (┘, ┤) => Some(┤)
            let boundary_type = VERTICAL_LEFT;
            Some(BoundarySymbol {
                boundary_type,
                invisible,
                color,
            })
        }
        (BOTTOM_RIGHT, VERTICAL_RIGHT) | (BOTTOM_RIGHT, HORIZONTAL_DOWN) => {
            // (┘, ├) => Some(┼)
            // (┘, ┬) => Some(┼)
            let boundary_type = CROSS;
            Some(BoundarySymbol {
                boundary_type,
                invisible,
                color,
            })
        }
        (BOTTOM_LEFT, BOTTOM_LEFT) => {
            // (└, └) => Some(└)
            let boundary_type = BOTTOM_LEFT;
            Some(BoundarySymbol {
                boundary_type,
                invisible,
                color,
            })
        }
        (BOTTOM_LEFT, VERTICAL_LEFT) | (BOTTOM_LEFT, HORIZONTAL_DOWN) => {
            // (└, ┤) => Some(┼)
            // (└, ┬) => Some(┼)
            let boundary_type = CROSS;
            Some(BoundarySymbol {
                boundary_type,
                invisible,
                color,
            })
        }
        (BOTTOM_LEFT, VERTICAL_RIGHT) => {
            // (└, ├) => Some(├)
            let boundary_type = VERTICAL_RIGHT;
            Some(BoundarySymbol {
                boundary_type,
                invisible,
                color,
            })
        }
        (BOTTOM_LEFT, HORIZONTAL_UP) => {
            // (└, ┴) => Some(┴)
            let boundary_type = HORIZONTAL_UP;
            Some(BoundarySymbol {
                boundary_type,
                invisible,
                color,
            })
        }
        (VERTICAL_LEFT, VERTICAL_LEFT) => {
            // (┤, ┤) => Some(┤)
            let boundary_type = VERTICAL_LEFT;
            Some(BoundarySymbol {
                boundary_type,
                invisible,
                color,
            })
        }
        (VERTICAL_LEFT, VERTICAL_RIGHT)
        | (VERTICAL_LEFT, HORIZONTAL_DOWN)
        | (VERTICAL_LEFT, HORIZONTAL_UP) => {
            // (┤, ├) => Some(┼)
            // (┤, ┬) => Some(┼)
            // (┤, ┴) => Some(┼)
            let boundary_type = CROSS;
            Some(BoundarySymbol {
                boundary_type,
                invisible,
                color,
            })
        }
        (VERTICAL_RIGHT, VERTICAL_RIGHT) => {
            // (├, ├) => Some(├)
            let boundary_type = VERTICAL_RIGHT;
            Some(BoundarySymbol {
                boundary_type,
                invisible,
                color,
            })
        }
        (VERTICAL_RIGHT, HORIZONTAL_DOWN) | (VERTICAL_RIGHT, HORIZONTAL_UP) => {
            // (├, ┬) => Some(┼)
            // (├, ┴) => Some(┼)
            let boundary_type = CROSS;
            Some(BoundarySymbol {
                boundary_type,
                invisible,
                color,
            })
        }
        (HORIZONTAL_DOWN, HORIZONTAL_DOWN) => {
            // (┬, ┬) => Some(┬)
            let boundary_type = HORIZONTAL_DOWN;
            Some(BoundarySymbol {
                boundary_type,
                invisible,
                color,
            })
        }
        (HORIZONTAL_DOWN, HORIZONTAL_UP) => {
            // (┬, ┴) => Some(┼)
            let boundary_type = CROSS;
            Some(BoundarySymbol {
                boundary_type,
                invisible,
                color,
            })
        }
        (HORIZONTAL_UP, HORIZONTAL_UP) => {
            // (┴, ┴) => Some(┴)
            let boundary_type = HORIZONTAL_UP;
            Some(BoundarySymbol {
                boundary_type,
                invisible,
                color,
            })
        }
        (_, _) => combine_symbols(next_symbol, current_symbol),
    }
}

#[derive(PartialEq, Eq, Hash, Debug)]
pub(crate) struct Coordinates {
    x: usize,
    y: usize,
}

impl Coordinates {
    pub fn new(x: usize, y: usize) -> Self {
        Coordinates { x, y }
    }
}

pub struct Boundaries {
    position_and_size: PositionAndSize,
    boundary_characters: HashMap<Coordinates, BoundarySymbol>,
}

impl Boundaries {
    pub fn new(position_and_size: &PositionAndSize) -> Self {
        Boundaries {
            position_and_size: *position_and_size,
            boundary_characters: HashMap::new(),
        }
    }
    pub fn add_rect(&mut self, rect: &dyn Pane, input_mode: InputMode, palette: Option<Palette>) {
        if !self.is_fully_inside_screen(rect) {
            return;
        }
        let color = match palette.is_some() {
            true => match input_mode {
                InputMode::Normal | InputMode::Locked => Some(palette.unwrap().green),
                _ => Some(palette.unwrap().orange),
            },
            false => None,
        };
        if rect.x() > self.position_and_size.x {
            // left boundary
            let boundary_x_coords = rect.x() - 1;
            let first_row_coordinates = self.rect_right_boundary_row_start(rect);
            let last_row_coordinates = self.rect_right_boundary_row_end(rect);
            for row in first_row_coordinates..last_row_coordinates {
                let coordinates = Coordinates::new(boundary_x_coords, row);
                let mut symbol_to_add =
                    if row == first_row_coordinates && row != self.position_and_size.y {
                        BoundarySymbol::new(boundary_type::TOP_LEFT).color(color)
                    } else if row == last_row_coordinates - 1
                        && row != self.position_and_size.y + self.position_and_size.rows - 1
                    {
                        BoundarySymbol::new(boundary_type::BOTTOM_LEFT).color(color)
                    } else {
                        BoundarySymbol::new(boundary_type::VERTICAL).color(color)
                    };
                if rect.invisible_borders() {
                    symbol_to_add = symbol_to_add.invisible();
                }
                let next_symbol = self
                    .boundary_characters
                    .remove(&coordinates)
                    .and_then(|current_symbol| combine_symbols(current_symbol, symbol_to_add))
                    .unwrap_or(symbol_to_add);
                self.boundary_characters.insert(coordinates, next_symbol);
            }
        }
        if rect.y() > self.position_and_size.y {
            // top boundary
            let boundary_y_coords = rect.y() - 1;
            let first_col_coordinates = self.rect_bottom_boundary_col_start(rect);
            let last_col_coordinates = self.rect_bottom_boundary_col_end(rect);
            for col in first_col_coordinates..last_col_coordinates {
                let coordinates = Coordinates::new(col, boundary_y_coords);
                let mut symbol_to_add = if col == first_col_coordinates
                    && col != self.position_and_size.x
                {
                    BoundarySymbol::new(boundary_type::TOP_LEFT).color(color)
                } else if col == last_col_coordinates - 1 && col != self.position_and_size.cols - 1
                {
                    BoundarySymbol::new(boundary_type::TOP_RIGHT).color(color)
                } else {
                    BoundarySymbol::new(boundary_type::HORIZONTAL).color(color)
                };
                if rect.invisible_borders() {
                    symbol_to_add = symbol_to_add.invisible();
                }
                let next_symbol = self
                    .boundary_characters
                    .remove(&coordinates)
                    .and_then(|current_symbol| combine_symbols(current_symbol, symbol_to_add))
                    .unwrap_or(symbol_to_add);
                self.boundary_characters.insert(coordinates, next_symbol);
            }
        }
        if self.rect_right_boundary_is_before_screen_edge(rect) {
            // right boundary
            let boundary_x_coords = rect.right_boundary_x_coords() - 1;
            let first_row_coordinates = self.rect_right_boundary_row_start(rect);
            let last_row_coordinates = self.rect_right_boundary_row_end(rect);
            for row in first_row_coordinates..last_row_coordinates {
                let coordinates = Coordinates::new(boundary_x_coords, row);
                let mut symbol_to_add =
                    if row == first_row_coordinates && row != self.position_and_size.y {
                        BoundarySymbol::new(boundary_type::TOP_RIGHT).color(color)
                    } else if row == last_row_coordinates - 1
                        && row != self.position_and_size.y + self.position_and_size.rows - 1
                    {
                        BoundarySymbol::new(boundary_type::BOTTOM_RIGHT).color(color)
                    } else {
                        BoundarySymbol::new(boundary_type::VERTICAL).color(color)
                    };
                if rect.invisible_borders() {
                    symbol_to_add = symbol_to_add.invisible();
                }
                let next_symbol = self
                    .boundary_characters
                    .remove(&coordinates)
                    .and_then(|current_symbol| combine_symbols(current_symbol, symbol_to_add))
                    .unwrap_or(symbol_to_add);
                self.boundary_characters.insert(coordinates, next_symbol);
            }
        }
        if self.rect_bottom_boundary_is_before_screen_edge(rect) {
            // bottom boundary
            let boundary_y_coords = rect.bottom_boundary_y_coords() - 1;
            let first_col_coordinates = self.rect_bottom_boundary_col_start(rect);
            let last_col_coordinates = self.rect_bottom_boundary_col_end(rect);
            for col in first_col_coordinates..last_col_coordinates {
                let coordinates = Coordinates::new(col, boundary_y_coords);
                let mut symbol_to_add = if col == first_col_coordinates
                    && col != self.position_and_size.x
                {
                    BoundarySymbol::new(boundary_type::BOTTOM_LEFT).color(color)
                } else if col == last_col_coordinates - 1 && col != self.position_and_size.cols - 1
                {
                    BoundarySymbol::new(boundary_type::BOTTOM_RIGHT).color(color)
                } else {
                    BoundarySymbol::new(boundary_type::HORIZONTAL).color(color)
                };
                if rect.invisible_borders() {
                    symbol_to_add = symbol_to_add.invisible();
                }
                let next_symbol = self
                    .boundary_characters
                    .remove(&coordinates)
                    .and_then(|current_symbol| combine_symbols(current_symbol, symbol_to_add))
                    .unwrap_or(symbol_to_add);
                self.boundary_characters.insert(coordinates, next_symbol);
            }
        }
    }
    pub fn vte_output(&self) -> String {
        let mut vte_output = String::new();
        for (coordinates, boundary_character) in &self.boundary_characters {
            vte_output.push_str(&format!(
                "\u{1b}[{};{}H\u{1b}[m{}",
                coordinates.y + 1,
                coordinates.x + 1,
                boundary_character
            )); // goto row/col + boundary character
        }
        vte_output
    }
    fn rect_right_boundary_is_before_screen_edge(&self, rect: &dyn Pane) -> bool {
<<<<<<< HEAD
        rect.x() + rect.cols() < self.columns
=======
        rect.x() + rect.columns() < self.position_and_size.cols
>>>>>>> fde38dcb
    }
    fn rect_bottom_boundary_is_before_screen_edge(&self, rect: &dyn Pane) -> bool {
        rect.y() + rect.rows() < self.position_and_size.y + self.position_and_size.rows
    }
    fn rect_right_boundary_row_start(&self, rect: &dyn Pane) -> usize {
        if rect.y() > self.position_and_size.y {
            rect.y() - 1
        } else {
            self.position_and_size.y
        }
    }
    fn rect_right_boundary_row_end(&self, rect: &dyn Pane) -> usize {
        rect.y() + rect.rows()
    }
    fn rect_bottom_boundary_col_start(&self, rect: &dyn Pane) -> usize {
        if rect.x() == 0 {
            0
        } else {
            rect.x() - 1
        }
    }
    fn rect_bottom_boundary_col_end(&self, rect: &dyn Pane) -> usize {
<<<<<<< HEAD
        let rect_right_col = rect.x() + rect.cols();
        // we do this because unless we're on the screen edge, we'd like to go one extra column to
        // connect to whatever boundary is right of us
        if rect_right_col == self.columns {
            rect_right_col
        } else {
            rect_right_col + 1
        }
=======
        rect.x() + rect.columns()
    }
    fn is_fully_inside_screen(&self, rect: &dyn Pane) -> bool {
        rect.x() >= self.position_and_size.x
            && rect.x() + rect.columns() <= self.position_and_size.x + self.position_and_size.cols
            && rect.y() >= self.position_and_size.y
            && rect.y() + rect.rows() <= self.position_and_size.y + self.position_and_size.rows
>>>>>>> fde38dcb
    }
}<|MERGE_RESOLUTION|>--- conflicted
+++ resolved
@@ -555,11 +555,7 @@
         vte_output
     }
     fn rect_right_boundary_is_before_screen_edge(&self, rect: &dyn Pane) -> bool {
-<<<<<<< HEAD
-        rect.x() + rect.cols() < self.columns
-=======
-        rect.x() + rect.columns() < self.position_and_size.cols
->>>>>>> fde38dcb
+        rect.x() + rect.cols() < self.position_and_size.cols
     }
     fn rect_bottom_boundary_is_before_screen_edge(&self, rect: &dyn Pane) -> bool {
         rect.y() + rect.rows() < self.position_and_size.y + self.position_and_size.rows
@@ -582,23 +578,12 @@
         }
     }
     fn rect_bottom_boundary_col_end(&self, rect: &dyn Pane) -> usize {
-<<<<<<< HEAD
-        let rect_right_col = rect.x() + rect.cols();
-        // we do this because unless we're on the screen edge, we'd like to go one extra column to
-        // connect to whatever boundary is right of us
-        if rect_right_col == self.columns {
-            rect_right_col
-        } else {
-            rect_right_col + 1
-        }
-=======
-        rect.x() + rect.columns()
+        rect.x() + rect.cols()
     }
     fn is_fully_inside_screen(&self, rect: &dyn Pane) -> bool {
         rect.x() >= self.position_and_size.x
-            && rect.x() + rect.columns() <= self.position_and_size.x + self.position_and_size.cols
+            && rect.x() + rect.cols() <= self.position_and_size.x + self.position_and_size.cols
             && rect.y() >= self.position_and_size.y
             && rect.y() + rect.rows() <= self.position_and_size.y + self.position_and_size.rows
->>>>>>> fde38dcb
     }
 }